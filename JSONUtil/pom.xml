<?xml version="1.0" encoding="UTF-8"?>

<!--
 Copyright 2015 Bill Davidson

 Licensed under the Apache License, Version 2.0 (the "License");
 you may not use this file except in compliance with the License.
 You may obtain a copy of the License at

    http://www.apache.org/licenses/LICENSE-2.0

 Unless required by applicable law or agreed to in writing, software
 distributed under the License is distributed on an "AS IS" BASIS,
 WITHOUT WARRANTIES OR CONDITIONS OF ANY KIND, either express or implied.
 See the License for the specific language governing permissions and
  limitations under the License.
-->

<project xmlns="http://maven.apache.org/POM/4.0.0"
         xmlns:xsi="http://www.w3.org/2001/XMLSchema-instance"
         xsi:schemaLocation="http://maven.apache.org/POM/4.0.0 http://maven.apache.org/xsd/maven-4.0.0.xsd">

  <modelVersion>4.0.0</modelVersion>

  <groupId>org.kopitubruk.util</groupId>
  <artifactId>JSONUtil</artifactId>
  <version>1.1-java6</version>
  <packaging>jar</packaging>
  <name>JSONUtil</name>
  <description>A library for generating JSON</description>
  <url>http://org.kopitubruk/JSONUtil</url>
  <licenses>
    <license>
      <name>The Apache License, Version 2.0</name>
      <url>http://www.apache.org/licenses/LICENSE-2.0.txt</url>
    </license>
  </licenses>
  <developers>
    <developer>
      <name>Bill Davidson</name>
      <email>bill.davidson@gmail.com</email>
      <organization>Kopitubruk</organization>
      <organizationUrl>http://kopitubruk.org</organizationUrl>
    </developer>
  </developers>
  <scm>
    <connection>scm:git:git@github.com:billdavidson/JSONUtil.git</connection>
    <developerConnection>scm:git:git@github.com:billdavidson/JSONUtil.git</developerConnection>
    <url>git@github.com:billdavidson/JSONUtil.git</url>
<<<<<<< HEAD
    <tag>JSONUtil-1.0-java6</tag>
=======
    <tag>JSONUtil-1.1-java7</tag>
>>>>>>> 86ffdf41
  </scm>

  <properties>
    <project.build.sourceEncoding>UTF-8</project.build.sourceEncoding>
    <maven.compiler.target>1.6</maven.compiler.target>
    <maven.compiler.source>1.6</maven.compiler.source>
  </properties>

  <dependencies>
    <dependency>
      <groupId>commons-logging</groupId>
      <artifactId>commons-logging</artifactId>
      <version>1.1.3</version>
      <scope>provided</scope>
    </dependency>
    
    <!-- The rest is test scope only - not needed for main build or deployment. -->
    <dependency>
      <groupId>org.apache.tomcat</groupId>
      <artifactId>tomcat-catalina</artifactId>
      <version>7.0.23</version>
      <scope>test</scope>
    </dependency>
    <dependency>
      <groupId>org.apache.logging.log4j</groupId>
      <artifactId>log4j-api</artifactId>
      <version>2.3</version>
      <scope>test</scope>
    </dependency>
    <dependency>
      <groupId>org.apache.logging.log4j</groupId>
      <artifactId>log4j-core</artifactId>
      <version>2.3</version>
      <scope>test</scope>
    </dependency>
    <dependency>
      <groupId>org.apache.logging.log4j</groupId>
      <artifactId>log4j-jcl</artifactId>
      <version>2.3</version>
      <scope>test</scope>
    </dependency>
    <dependency>
      <groupId>org.apache.logging.log4j</groupId>
      <artifactId>log4j-web</artifactId>
      <version>2.3</version>
      <scope>test</scope>
    </dependency>
    <dependency>
      <groupId>junit</groupId>
      <artifactId>junit</artifactId>
      <version>4.11</version>
      <scope>test</scope>
    </dependency>
  </dependencies>

  <distributionManagement>
    <snapshotRepository>
      <id>ossrh</id>
      <url>https://oss.sonatype.org/content/repositories/snapshots</url>
    </snapshotRepository>
    <repository>
      <id>ossrh</id>
      <url>https://oss.sonatype.org/service/local/staging/deploy/maven2/</url>
    </repository>
  </distributionManagement>

  <profiles>
    <profile>
      <id>release</id>
      <build>

        <plugins>

          <plugin>
            <groupId>org.sonatype.plugins</groupId>
            <artifactId>nexus-staging-maven-plugin</artifactId>
            <version>1.6.3</version>
            <extensions>true</extensions>
            <configuration>
              <serverId>ossrh</serverId>
              <nexusUrl>https://oss.sonatype.org/</nexusUrl>
              <autoReleaseAfterClose>true</autoReleaseAfterClose>
            </configuration>
          </plugin>

          <plugin>
            <groupId>org.apache.maven.plugins</groupId>
            <artifactId>maven-source-plugin</artifactId>
            <version>2.2.1</version>
            <executions>
              <execution>
                <id>attach-sources</id>
                <goals>
                  <goal>jar-no-fork</goal>
                </goals>
              </execution>
            </executions>
          </plugin>

          <plugin>
            <groupId>org.apache.maven.plugins</groupId>
            <artifactId>maven-javadoc-plugin</artifactId>
            <version>2.9.1</version>
            <executions>
              <execution>
                <id>attach-javadocs</id>
                <goals>
                  <goal>jar</goal>
                </goals>
              </execution>
            </executions>
          </plugin>

          <plugin>
            <groupId>org.apache.maven.plugins</groupId>
            <artifactId>maven-gpg-plugin</artifactId>
            <version>1.5</version>
            <executions>
              <execution>
                <id>sign-artifacts</id>
                <phase>verify</phase>
                <goals>
                  <goal>sign</goal>
                </goals>
              </execution>
            </executions>
          </plugin>

        </plugins>

      </build>

    </profile>
  </profiles>

</project><|MERGE_RESOLUTION|>--- conflicted
+++ resolved
@@ -47,11 +47,7 @@
     <connection>scm:git:git@github.com:billdavidson/JSONUtil.git</connection>
     <developerConnection>scm:git:git@github.com:billdavidson/JSONUtil.git</developerConnection>
     <url>git@github.com:billdavidson/JSONUtil.git</url>
-<<<<<<< HEAD
-    <tag>JSONUtil-1.0-java6</tag>
-=======
-    <tag>JSONUtil-1.1-java7</tag>
->>>>>>> 86ffdf41
+    <tag>JSONUtil-1.1-java6</tag>
   </scm>
 
   <properties>
