/*
 * Copyright 2015 Bill Davidson
 *
 * Licensed under the Apache License, Version 2.0 (the "License");
 * you may not use this file except in compliance with the License.
 * You may obtain a copy of the License at
 *
 *    http://www.apache.org/licenses/LICENSE-2.0
 *
 * Unless required by applicable law or agreed to in writing, software
 * distributed under the License is distributed on an "AS IS" BASIS,
 * WITHOUT WARRANTIES OR CONDITIONS OF ANY KIND, either express or implied.
 * See the License for the specific language governing permissions and
 * limitations under the License.
 */
package org.kopitubruk.util.json;

import static org.hamcrest.core.Is.is;
import static org.hamcrest.core.StringContains.containsString;
import static org.junit.Assert.assertEquals;
import static org.junit.Assert.assertNotEquals;
import static org.junit.Assert.assertThat;
import static org.junit.Assert.assertTrue;
import static org.junit.Assert.fail;

import java.io.IOException;
import java.io.Writer;
import java.math.BigDecimal;
import java.math.BigInteger;
import java.text.DateFormat;
import java.text.NumberFormat;
import java.text.ParseException;
import java.util.ArrayList;
import java.util.Arrays;
import java.util.Calendar;
import java.util.Collections;
import java.util.Date;
import java.util.HashMap;
import java.util.LinkedHashMap;
import java.util.List;
import java.util.Locale;
import java.util.Map;
import java.util.ResourceBundle;
import java.util.Set;
import java.util.TimeZone;
import java.util.Vector;

import javax.naming.NamingException;

import org.apache.commons.logging.Log;
import org.apache.commons.logging.LogFactory;
import org.junit.BeforeClass;
import org.junit.Test;

//import org.junit.Rule;
//import java.text.SimpleDateFormat;
//import org.junit.rules.TestRule;
//import org.junit.rules.TestWatcher;
//import org.junit.runner.Description;

/**
 * Tests for JSONUtil.  Java 5 does not support a scripting engine so
 * the output cannot be validated against a Javascript engine.
 *
 * @author Bill Davidson
 */
public class TestJSONUtil
{
    private static Log s_log = LogFactory.getLog(TestJSONUtil.class);

    //private static SimpleDateFormat s_sdf;

    /**
     * Print out the name of the currently running test.
     *
    @Rule
    public TestRule watcher = new TestWatcher()
    {
        protected void starting( Description description )
        {
            System.out.println(s_sdf.format(new Date()) + ' ' + description.getMethodName());
        }
    }; */

    /**
     * Create a dummy JNDI initial context in order to avoid having
     * JNDI code throw an exception during the JUnit tests.
     */
    @BeforeClass
    public static void setUpClass()
    {
        try{
            String pkgName = JSONUtil.class.getPackage().getName();

            //Context ctx =
            JNDIUtil.createContext(JNDIUtil.ENV_CONTEXT+"/"+pkgName.replaceAll("\\.", "/"));

            // not needed -- just used to test that the context was usable.
            //ctx.bind("registerMBean", Boolean.FALSE);
        }catch ( NamingException ex ){
            // not fatal but will cause annoying log messages.
            s_log.error("Couldn't create context", ex);
        }

        /*
         * Some of these tests depend upon error messages which need to be in
         * English, so it's forced during the tests.
         */
        JSONConfigDefaults.setLocale(Locale.US);

        //s_sdf = new SimpleDateFormat("YYYY-MM-dd hh:mm:ss.SSS");
    }

    /**
     * Test all characters allowed for property names. Every start character
     * gets tested in the start position and most part characters get tested
     * twice but all at least once.
     * <p>
     * This test is slow because it's doing over 100,000 validations through
     * the Javascript interpreter, which is slow.  If you comment out that
     * validation, then this test takes about 1 second on my laptop, but you
     * only test that none of the valid code points cause an exception and
     * not that they won't cause a syntax error.  With the validation on it
     * typically takes about 68 seconds for this to run on my laptop, which
     * is annoying but it provides a better test.
     * <p>
     * It should be noted that some valid characters need the identifier to
     * be in quotes in order for the validation to work properly so the
     * validation tests that those identifiers that need that do get quoted
     * even though I turned identifier quoting off for the tests.
     */
    @Test
    public void testValidPropertyNames()
    {
        JSONConfig cfg = new JSONConfig();

        ArrayList<Integer> validStart = new ArrayList<Integer>();
        ArrayList<Integer> validPart = new ArrayList<Integer>();

        for ( int i = 0; i <= Character.MAX_CODE_POINT; i++ ){
            if ( JSONUtil.isValidIdentifierStart(i, cfg) ){
                validStart.add(i);
            }else if ( JSONUtil.isValidIdentifierPart(i, cfg) ){
                validPart.add(i);
            }
        }
        validStart.trimToSize();
        s_log.debug(validStart.size() + " valid start code points");
        validPart.addAll(validStart);
        Collections.sort(validPart);
        s_log.debug(validPart.size() + " valid part code points");

        final int MAX_LENGTH = 3;
        int[] propertyName = new int[MAX_LENGTH];
        int startIndex = 0;
        int partIndex = 0;
        int nameIndex = 0;

        Map<String,Object> jsonObj = new HashMap<String,Object>(2);

        int startSize = validStart.size();
        int partSize = validPart.size();
        propertyName[nameIndex++] = validStart.get(startIndex++);

        while ( startIndex < startSize ){
            propertyName[nameIndex++] = validPart.get(partIndex++);
            if ( nameIndex == MAX_LENGTH ){
                jsonObj.clear();
                jsonObj.put(new String(propertyName,0,nameIndex), 0);
                // String json =
                        JSONUtil.toJSON(jsonObj, cfg);
                // validateJSON(json);    // this makes this test take a long time to run.
                nameIndex = 0;
                if ( startIndex < startSize ){
                    // start new string.
                    propertyName[nameIndex++] = validStart.get(startIndex++);
                }
            }
            if ( partIndex == partSize ){
                partIndex = 0;
            }
        }
    }

    /**
     * Test all characters allowed for property names by JSON.parse() but not by
     * Javascript eval(). The JSON standard is much looser with characters
     * allowed in property names than ECMAScript. It allows pretty much any
     * defined code point greater than or equal to 32. There are no start
     * character rules either as there are with ECMAScript identifiers.
     *
     */
    @Test
    public void testJSONPropertyNames()
    {
        JSONConfig jcfg = new JSONConfig();
        jcfg.setFullJSONIdentifierCodePoints(false);
        JSONConfig cfg = new JSONConfig();
        cfg.setFullJSONIdentifierCodePoints(true);

        Map<String,Object> jsonObj = new HashMap<String,Object>(2);
        int[] normalIdent = new int[1];
        int[] escName = new int[2];
        escName[0] = '\\';
        int jsonOnlyCount = 0;

        for ( int i = ' '; i <= Character.MAX_CODE_POINT; i++ ){
            if ( JSONUtil.isValidIdentifierStart(i, cfg) && ! JSONUtil.isValidIdentifierPart(i, jcfg) ){
                normalIdent[0] = i;
                jsonObj.clear();
                jsonObj.put(new String(normalIdent,0,1), 0);
                //String json =
                        JSONUtil.toJSON(jsonObj, cfg);
                // these would fail eval().
                //parseJSON(json);
                ++jsonOnlyCount;
            }
        }

        s_log.debug(jsonOnlyCount+" code points are valid identifier start characters for JSON.parse() but not for eval()");
    }

    /**
     * Test all characters not allowed for property names by JSON.parse().
     */
    @Test
    public void testBadJSONPropertyNames()
    {
        JSONConfig cfg = new JSONConfig();
        cfg.setFullJSONIdentifierCodePoints(true);

        Map<String,Object> jsonObj = new HashMap<String,Object>(2);
        int[] codePoints = new int[256];
        int j = 0;

        for ( int i = 0; i <= Character.MAX_CODE_POINT; i++ ){
            if (  i < ' ' || ! Character.isDefined(i) ){
                codePoints[j++] = i;
                if ( j == codePoints.length ){
                    testBadIdentifier(codePoints, 0, j, jsonObj, cfg);
                    j = 0;
                }
            }
        }
        if ( j > 0 ){
            testBadIdentifier(codePoints, 0, j, jsonObj, cfg);
        }
    }

    /**
     * Test bad code points for the start of characters in names.
     */
    @Test
    public void testBadStartPropertyNames()
    {
        Map<String,Object> jsonObj = new HashMap<String,Object>(2);
        int[] codePoints = new int[1];
        JSONConfig cfg = new JSONConfig();

        for ( int i = 0; i <= Character.MAX_CODE_POINT; i++ ){
            if ( ! JSONUtil.isValidIdentifierStart(i, cfg) ){
                codePoints[0] = i;
                testBadIdentifier(codePoints, 0, 1, jsonObj, cfg);
            }
        }
    }

    /**
     * Test bad code points for non-start characters in names.
     */
    @Test
    public void testBadPartPropertyNames()
    {
        int[] codePoints = new int[256];
        int j = 1;
        codePoints[0] = '_';
        Map<String,Object> jsonObj = new HashMap<String,Object>(2);
        JSONConfig cfg = new JSONConfig();

        for ( int i = 0; i <= Character.MAX_CODE_POINT; i++ ){
            if ( isNormalCodePoint(i) && ! JSONUtil.isValidIdentifierStart(i, cfg) && ! JSONUtil.isValidIdentifierPart(i, cfg) ){
                // high surrogates break the test unless they are followed immediately by low surrogates.
                // just skip them.  anyone who sends bad surrogate pairs deserves what they get.
                codePoints[j++] = i;
                if ( j == codePoints.length ){
                    testBadIdentifier(codePoints, 1, j, jsonObj, cfg);
                    j = 1;
                }
            }
        }
        if ( j > 1 ){
            testBadIdentifier(codePoints, 1, j, jsonObj, cfg);
        }
    }

    /**
     * Test a bad identifier.  This is a utility method used by other test methods.
     *
     * @param codePoints A set of code points with bad code points.
     * @param start The index of the first code point to check for.
     * @param end The index just after the last code point to check for.
     * @param jsonObj A jsonObj to use for the test.
     */
    private void testBadIdentifier( int[] codePoints, int start, int end, Map<String,Object> jsonObj, JSONConfig cfg )
    {
        // clear in order to avoid memory abuse.
        // didn't create the object here because it would have to be recreated millions of times.
        jsonObj.clear();
        try{
            jsonObj.put(new String(codePoints,0,end), 0);
            JSONUtil.toJSON(jsonObj, cfg);
            fail(String.format("Expected a BadPropertyNameException to be thrown for U+%04X", codePoints[start]));
        }catch ( BadPropertyNameException e ){
            String message = e.getMessage();
            for ( int i = start; i < end; i++ ){
                assertThat(message, containsString(String.format("Code point U+%04X", codePoints[i])));
            }
        }
    }

    /**
     * Test valid Unicode strings.
     */
    @Test
    public void testValidStrings()
    {
        int[] codePoints = new int[32768];
        Map<String,Object> jsonObj = new HashMap<String,Object>(2);
        JSONConfig cfg = new JSONConfig();
        int j = 0;

        for ( int i = 0; i <= Character.MAX_CODE_POINT; i++ ){
            if ( isNormalCodePoint(i) ){
                // 247650 code points, the last time I checked.
                codePoints[j++] = i;
                if ( j == codePoints.length/2 ){
                    jsonObj.put("x", new String(codePoints,0,j));
                    JSONUtil.toJSON(jsonObj, cfg);
                    // validateJSON(JSONUtil.toJSON(jsonObj, cfg));
                    j = 0;
                }
            }
        }
        if ( j > 0 ){
            jsonObj.put("x", new String(codePoints,0,j));
            // validateJSON(JSONUtil.toJSON(jsonObj, cfg));
        }
    }

    /**
     * Test that Unicode escape sequences in identifiers work.
     */
    @Test
    public void testUnicodeEscapeInIdentifier()
    {
        Map<String,Object> jsonObj = new HashMap<String,Object>();
        String[] ids = { "a\\u1234", "\\u1234x" };
        for ( String id : ids ){
            jsonObj.clear();
            jsonObj.put(id, 0);

            String json = JSONUtil.toJSON(jsonObj);
            // validateJSON(json);
            assertThat(json, is("{\""+id+"\":0}"));
        }
    }

    /**
     * Test that ECMAScript 6 code point escapes.
     */
    @Test
    public void testECMA6UnicodeEscapeInString()
    {
        Map<String,Object> jsonObj = new HashMap<String,Object>();
        JSONConfig cfg = new JSONConfig();
        cfg.setUseECMA6(true);
        cfg.setEscapeNonAscii(true);
        StringBuilder buf = new StringBuilder();
        int codePoint = 0x1F4A9;
        buf.append("x");
        buf.appendCodePoint(codePoint);
        jsonObj.put("x", buf);
        String json = JSONUtil.toJSON(jsonObj, cfg);
        // Nashorn doesn't understand ECMAScript 6 code point escapes.
        //validateJSON(json);
        assertThat(json, is("{\"x\":\"x\\u{1F4A9}\"}"));
    }

    /**
     * Test that Unicode escape sequences in identifiers work.
     */
    @Test
    public void testEscapePassThrough()
    {
        Map<String,Object> jsonObj = new HashMap<String,Object>();
        JSONConfig cfg = new JSONConfig();
        cfg.setUnEscapeWherePossible(false);
        cfg.setUseECMA6(true);
        // escapes that get passed through.
        String[] strs = { "\\u1234", "a\\u{41}", "\\\"", "\\/", "\\b", "\\f", "\\n", "\\r", "\\t", "\\\\" };
        for ( String str : strs ){
            jsonObj.clear();
            jsonObj.put("x", str);

            String json = JSONUtil.toJSON(jsonObj, cfg);
            if ( str.indexOf('{') < 0 ){
                // Nashorn doesn't understand ECMAScript 6 code point escapes.
                //validateJSON(json);
            }
            assertThat(json, is("{\"x\":\""+str+"\"}"));
        }
    }

    /**
     * Test that unescape works.
     */
    @Test
    public void testUnEscape()
    {
        Map<String,Object> jsonObj = new LinkedHashMap<String, Object>();
        String[] strs = {"a\\u0041", "d\\u{41}", "e\\v", "f\\'"};
        JSONConfig cfg = new JSONConfig();
        cfg.setUnEscapeWherePossible(true);
        for ( String str : strs ){
            jsonObj.clear();
            jsonObj.put("x", str);

            String json = JSONUtil.toJSON(jsonObj, cfg);
            char firstChar = str.charAt(0);
            if ( firstChar != 'd' ){
                // Nashorn doesn't understand EMCAScript 6 code point escapes.
                // validateJSON(json);
            }
            // \v unescaped will be re-escaped as a Unicode code unit.
            String result;
            switch ( firstChar ){
                case 'e':
                    result = firstChar + "\\u000B";
                    break;
                case 'f':
                    result = firstChar + "'";
                    break;
                default:
                    result = firstChar + "A";
                    break;
            }
            assertThat(json, is("{\"x\":\""+result+"\"}"));
        }

        // test that these get fixed regardless.
        cfg.setUnEscapeWherePossible(false);

        // test octal/hex unescape.
        for ( int i = 0; i < 256; i++ ){
            jsonObj.clear();
            jsonObj.put("x", String.format("a\\%o", i));
            jsonObj.put("y", String.format("a\\x%02X", i));
            String result = JSONUtil.getEscape((char)i);
            if ( result == null ){
                result = i < 0x20 ? String.format("\\u%04X", i) : String.format("%c", (char)i);
            }
            String json = JSONUtil.toJSON(jsonObj, cfg);
            //validateJSON(json);
            assertThat(json, is("{\"x\":\"a"+result+"\",\"y\":\"a"+result+"\"}"));
        }
    }

    /**
     * Test the parser.
     *
     * @throws ParseException for parsing problems.
     */
    @Test
    public void testParser() throws ParseException
    {
        Object obj = JSONParser.parseJSON("{\"foo\":\"b\\\\\\\"ar\",\"a\":5,\"b\":2.37e24,\"c\":Infinity,\"d\":NaN,\"e\":[1,2,3,{\"a\":4}]}");
        String json = JSONUtil.toJSON(obj);
        assertEquals("{\"foo\":\"b\\\"ar\",\"a\":5,\"b\":2.37E24,\"c\":\"Infinity\",\"d\":\"NaN\",\"e\":[1,2,3,{\"a\":4}]}", json);

        obj = JSONParser.parseJSON("'foo'");
        assertEquals("foo", obj);

        obj = JSONParser.parseJSON("2.37e24");
        assertEquals(2.37e24, obj);

        obj = JSONParser.parseJSON("Infinity");
        assertTrue(Double.isInfinite((Double)obj));

        obj = JSONParser.parseJSON("NaN");
        assertTrue(Double.isNaN((Double)obj));

        obj = JSONParser.parseJSON("false");
        assertEquals(Boolean.FALSE, obj);

        obj = JSONParser.parseJSON("null");
        assertEquals(null, obj);

        obj = JSONParser.parseJSON("[1.1,2.2,-3.134598765,4.0]");
        List<?> array = (List<?>)obj;
        assertEquals(array.get(0), new Double(1.1));
        assertEquals(array.get(1), new Double(2.2));
        assertEquals(array.get(2), new Double(-3.134598765));
        assertEquals(array.get(3), new Double(4.0));

        // parse various forms of date strings.
        JSONConfig cfg = new JSONConfig();
        cfg.setEncodeDatesAsStrings(true);
        DateFormat fmt = cfg.getDateGenFormat();

        Date dt = (Date)JSONParser.parseJSON("new Date(\"2015-09-16T14:08:34.034Z\")", cfg);
        assertEquals("2015-09-16T14:08:34.034Z", fmt.format(dt));

        dt = (Date)JSONParser.parseJSON("\"2015-09-16T14:08:34.034Z\"", cfg);
        assertEquals("2015-09-16T14:08:34.034Z", fmt.format(dt));

        dt = (Date)JSONParser.parseJSON("\"2015-09-16T14:08:34.034+01\"", cfg);
        assertEquals("2015-09-16T13:08:34.034Z", fmt.format(dt));

        dt = (Date)JSONParser.parseJSON("\"2015-09-16T14:08:34.034+01:30\"", cfg);
        assertEquals("2015-09-16T12:38:34.034Z", fmt.format(dt));

        dt = (Date)JSONParser.parseJSON("\"2015-09-16T14:08:34\"", cfg);
        assertEquals("2015-09-16T14:08:34.034Z", fmt.format(dt));

        dt = (Date)JSONParser.parseJSON("\"2015-09-16T14:08:34+01:30\"", cfg);
        assertEquals("2015-09-16T12:38:34.034Z", fmt.format(dt));

        // custom formats.
        DateFormat nfmt = cfg.setDateGenFormat("EEE, d MMM yyyy HH:mm:ss Z");
        nfmt.setTimeZone(TimeZone.getTimeZone("US/Eastern"));
        cfg.addDateParseFormat("yyyy.MM.dd G 'at' HH:mm:ss z");
        dt = (Date)JSONParser.parseJSON("\"2001.07.04 AD at 12:08:56 EDT\"", cfg);
        assertEquals("Wed, 4 Jul 2001 12:08:56 -0400", nfmt.format(dt));

        // test that the old one still works.
        dt = (Date)JSONParser.parseJSON("\"2015-09-16T14:08:34+01:30\"", cfg);
        assertEquals("2015-09-16T12:38:34.034Z", fmt.format(dt));

        try{
            JSONParser.parseJSON("{\"foo\":\"b\\\\\\\"ar\",\"a\":5,\"b\":2.37e24,\"c\":&*^,\"d\":NaN,\"e\":[1,2,3,{\"a\":4}]}");
            fail("Expected JSONParserException for bad data");
        }catch ( JSONParserException e ){
        }
    }

    /**
     * Test using reserved words in identifiers.
     */
    @Test
    public void testReservedWordsInIdentifiers()
    {
        Map<String,Object> jsonObj = new HashMap<String,Object>();
        JSONConfig cfg = new JSONConfig();
        cfg.setAllowReservedWordsInIdentifiers(true);
        Set<String> reservedWords = JSONUtil.getJavascriptReservedWords();
        for ( String reservedWord : reservedWords ){
            jsonObj.clear();
            jsonObj.put(reservedWord, 0);

            // test with allow reserved words.
            String json = JSONUtil.toJSON(jsonObj, cfg);
            //validateJSON(json);
            assertThat(json, is("{\""+reservedWord+"\":0}"));

            // test with reserved words disallowed.
            try{
                JSONUtil.toJSON(jsonObj);
                fail("Expected BadPropertyNameException for reserved word "+reservedWord);
            }catch ( BadPropertyNameException e ){
                String message = e.getMessage();
                assertThat(message, is(reservedWord+" is a reserved word."));
            }
        }
    }

    /**
     * Test EscapeBadIdentifierCodePoints
     */
    @Test
    public void testEscapeBadIdentifierCodePoints()
    {

        Map<Object,Object> jsonObj = new LinkedHashMap<Object,Object>();
        StringBuilder buf = new StringBuilder("c");
        StringBuilder cmpBuf = new StringBuilder();
        JSONConfig cfg = new JSONConfig();
        cfg.setEscapeBadIdentifierCodePoints(true);
        jsonObj.put("x\u0005", 0);

        String json = JSONUtil.toJSON(jsonObj, cfg);
        //validateJSON(json);
        assertThat(json, is("{\"x\\u0005\":0}"));

        // test octal/hex unescape.
        for ( int i = 0; i < 256; i++ ){
            buf.setLength(0);
            buf.append("c").append((char)i);
            jsonObj.clear();
            jsonObj.put(String.format("a\\%o", i), 0);
            jsonObj.put(String.format("b\\x%02X", i), 0);
            jsonObj.put(buf, 0);                            // raw.
            json = JSONUtil.toJSON(jsonObj, cfg);
            //validateJSON(json);

            String r = JSONUtil.isValidIdentifierPart(i, cfg) ? String.format("%c", (char)i) : String.format("\\u%04X", i);

            assertThat(json, is("{\"a"+r+"\":0,\"b"+r+"\":0,\"c"+r+"\":0}"));
        }

        int maxLen = 256;
        buf.setLength(0);
        buf.append("c");
        cmpBuf.setLength(0);
        cmpBuf.append("{\"c");
        for ( int i = 256, ct = 0; i <= Character.MAX_CODE_POINT; i++ ){
            if ( isNormalCodePoint(i) ){
                buf.appendCodePoint(i);
                addCmp(i, cmpBuf, cfg);
                ++ct;
            }
            if ( ct % maxLen == 0 || i == Character.MAX_CODE_POINT ){
                jsonObj.clear();
                jsonObj.put(buf, 0);                            // raw.
                json = JSONUtil.toJSON(jsonObj, cfg);
                //validateJSON(json);

                cmpBuf.append("\":0}");
                assertThat(json, is(cmpBuf.toString()));

                buf.setLength(0);
                buf.append("c");
                cmpBuf.setLength(0);
                cmpBuf.append("{\"c");
            }
        }

        cfg.setFullJSONIdentifierCodePoints(true);

        // test octal/hex unescape.
        for ( int i = 0; i < 256; i++ ){
            buf.setLength(0);
            buf.append("c").append((char)i);
            jsonObj.clear();
            jsonObj.put(String.format("a\\%o", i), 0);
            jsonObj.put(String.format("b\\x%02X", i), 0);
            jsonObj.put(buf, 0);                            // raw.
            json = JSONUtil.toJSON(jsonObj, cfg);
            //validateJSON(json);

            String r = JSONUtil.getEscape((char)i);
            if ( r == null ){
                r = JSONUtil.isValidIdentifierPart(i, cfg) ? String.format("%c", (char)i) : String.format("\\u%04X", i);
            }

            assertThat(json, is("{\"a"+r+"\":0,\"b"+r+"\":0,\"c"+r+"\":0}"));
        }

        buf.setLength(0);
        buf.append("c");
        for ( int i = 256, ct = 0; i <= Character.MAX_CODE_POINT; i++ ){
            if ( isNormalCodePoint(i) ){
                buf.appendCodePoint(i);
                addCmp(i, cmpBuf, cfg);
                ++ct;
            }
            if ( ct % maxLen == 0 || i == Character.MAX_CODE_POINT ){
                jsonObj.clear();
                jsonObj.put(buf, 0);
                json = JSONUtil.toJSON(jsonObj, cfg);
                //parseJSON(json);

                cmpBuf.append("\":0}");
                assertThat(json, is(cmpBuf.toString()));

                buf.setLength(0);
                buf.append("c");
                cmpBuf.setLength(0);
                cmpBuf.append("{\"c");
            }
        }
    }

    /**
     * Append the expected comparison data for the given code point
     * to the compare buffer.
     *
     * @param i the code point.
     * @param cmpBuf the compare buffer.
     * @param cfg the config object.
     */
    private void addCmp( int i, StringBuilder cmpBuf, JSONConfig cfg )
    {
        if ( JSONUtil.isValidIdentifierPart(i, cfg) ){
            cmpBuf.appendCodePoint(i);
        }else if ( i <= 0xFFFF ){
            cmpBuf.append(String.format("\\u%04X", i));
        }else{
            StringBuilder m = new StringBuilder();
            m.setLength(0);
            m.appendCodePoint(i);
            cmpBuf.append(String.format("\\u%04X\\u%04X", (int)m.charAt(0), (int)m.charAt(1)));
        }
    }

    /**
     * Test setting default locale.
     */
    @Test
    public void testDefaultLocale()
    {
        Locale loc = new Locale("es","JP");
        Locale oldDefLoc = JSONConfigDefaults.getLocale();
        JSONConfigDefaults.setLocale(loc);
        Locale defLoc = JSONConfigDefaults.getLocale();
        JSONConfigDefaults.setLocale(oldDefLoc);
        assertEquals("Default locale not set", defLoc, loc);
        assertNotEquals(oldDefLoc, loc);
    }

    /**
     * Test dates.
     */
    @Test
    public void testDate()
    {
        JSONConfig cfg = new JSONConfig();

        // non-standard JSON - only works with eval() and my parser.
        cfg.setEncodeDatesAsObjects(true);
        Map<String,Object> jsonObj = new LinkedHashMap<String,Object>();
        Calendar cal = Calendar.getInstance(TimeZone.getTimeZone("UTC"));
        cal.set(2015, 8, 16, 14, 8, 34);
        cal.set(Calendar.MILLISECOND, 34);
        jsonObj.put("t", cal.getTime());
        String json = JSONUtil.toJSON(jsonObj, cfg);
        assertThat(json, is("{\"t\":new Date(\"2015-09-16T14:08:34.034Z\")}"));

        cfg.setEncodeDatesAsStrings(true);
        json = JSONUtil.toJSON(jsonObj, cfg);
        //validateJSON(json);
        assertThat(json, is("{\"t\":\"2015-09-16T14:08:34.034Z\"}"));
    }

    /**
     * Test booleans.
     */
    @Test
    public void testBoolean() // throws ScriptException
    {
        Map<String,Object> jsonObj = new LinkedHashMap<String,Object>();
        jsonObj.put("t", true);
        jsonObj.put("f", false);
        String json = JSONUtil.toJSON(jsonObj);
        //validateJSON(json);
        assertThat(json, is("{\"t\":true,\"f\":false}"));
    }

    /**
     * Test a byte value.
     */
    @Test
    public void testByte()
    {
        Map<String,Object> jsonObj = new HashMap<String,Object>();
        byte b = 27;
        jsonObj.put("x", b);
        String json = JSONUtil.toJSON(jsonObj);
        // validateJSON(json);
        assertThat(json, is("{\"x\":27}"));
    }

    /**
     * Test a char value.
     */
    @Test
    public void testChar()
    {
        Map<String,Object> jsonObj = new HashMap<String,Object>();
        char ch = '@';
        jsonObj.put("x", ch);
        String json = JSONUtil.toJSON(jsonObj);
        // validateJSON(json);
        assertThat(json, is("{\"x\":\"@\"}"));
    }

    /**
     * Test a short value.
     */
    @Test
    public void testShort()
    {
        Map<String,Object> jsonObj = new HashMap<String,Object>();
        short s = 275;
        jsonObj.put("x", s);
        String json = JSONUtil.toJSON(jsonObj);
        // validateJSON(json);
        assertThat(json, is("{\"x\":275}"));
    }

    /**
     * Test a int value.
     */
    @Test
    public void testInt()
    {
        Map<String,Object> jsonObj = new HashMap<String,Object>();
        int i = 100000;
        jsonObj.put("x", i);
        String json = JSONUtil.toJSON(jsonObj);
        // validateJSON(json);
        assertThat(json, is("{\"x\":100000}"));
    }

    /**
     * Test a byte value.
     */
    @Test
    public void testLong()
    {
        Map<String,Object> jsonObj = new HashMap<String,Object>();
        long l = 68719476735L;
        jsonObj.put("x", l);
        String json = JSONUtil.toJSON(jsonObj);
        // validateJSON(json);
        assertThat(json, is("{\"x\":68719476735}"));
    }

    /**
     * Test a float value.
     */
    @Test
    public void testFloat()
    {
        Map<String,Object> jsonObj = new HashMap<String,Object>();
        float f = 3.14f;
        jsonObj.put("x", f);
        String json = JSONUtil.toJSON(jsonObj);
        // validateJSON(json);
        assertThat(json, is("{\"x\":3.14}"));
    }

    /**
     * Test a double value.
     */
    @Test
    public void testDouble()
    {
        Map<String,Object> jsonObj = new HashMap<String,Object>();
        double d = 6.28;
        jsonObj.put("x", d);
        String json = JSONUtil.toJSON(jsonObj);
        // validateJSON(json);
        assertThat(json, is("{\"x\":6.28}"));
    }

    /**
     * Test a BigInteger value.
     */
    @Test
    public void testBigInteger()
    {
        Map<String,Object> jsonObj = new HashMap<String,Object>();
        BigInteger bi = new BigInteger("1234567890");
        jsonObj.put("x", bi);
        String json = JSONUtil.toJSON(jsonObj);
        // validateJSON(json);
        assertThat(json, is("{\"x\":1234567890}"));
    }

    /**
     * Test a BigDecimal value.
     */
    @Test
    public void testBigDecimal()
    {
        Map<String,Object> jsonObj = new HashMap<String,Object>();
        BigDecimal bd = new BigDecimal("12345.67890");
        jsonObj.put("x", bd);
        String json = JSONUtil.toJSON(jsonObj);
        // validateJSON(json);
        assertThat(json, is("{\"x\":12345.67890}"));
    }

    /**
     * Test a custom number format.
     */
    @Test
    public void testNumberFormat()
    {
        Map<String,Object> jsonObj = new HashMap<String,Object>();
        float f = 1.23456f;
        jsonObj.put("x", f);
        JSONConfig cfg = new JSONConfig();
        NumberFormat fmt = NumberFormat.getInstance();
        fmt.setMaximumFractionDigits(3);
        cfg.addNumberFormat(f, fmt);
        String json = JSONUtil.toJSON(jsonObj, cfg);
        // validateJSON(json);
        assertThat(json, is("{\"x\":1.235}"));
    }

    /**
     * Test a string value.
     */
    @Test
    public void testString()
    {
        Map<String,Object> jsonObj = new HashMap<String,Object>();
        String s = "bar";
        jsonObj.put("x", s);
        String json = JSONUtil.toJSON(jsonObj);
        // validateJSON(json);
        assertThat(json, is("{\"x\":\"bar\"}"));
    }

    /**
     * Test a string with a quote value.
     */
    @Test
    public void testQuoteString()
    {
        Map<String,Object> jsonObj = new HashMap<String,Object>();
        String s = "ba\"r";
        jsonObj.put("x", s);
        String json = JSONUtil.toJSON(jsonObj);
        // validateJSON(json);
        assertThat(json, is("{\"x\":\"ba\\\"r\"}"));
    }

    /**
     * Test a string with a quote value.
     */
    @Test
    public void testNonBmp()
    {
        Map<String,Object> jsonObj = new HashMap<String,Object>();
        StringBuilder buf = new StringBuilder(2);
        buf.appendCodePoint(0x10080);
        jsonObj.put("x", buf);
        String json = JSONUtil.toJSON(jsonObj);
        // validateJSON(json);
        assertThat(json, is("{\"x\":\"\uD800\uDC80\"}"));
    }

    /**
     * Test a Iterable value.
     */
    @Test
    public void testIterable()
    {
        Map<String,Object> jsonObj = new HashMap<String,Object>();
        jsonObj.put("x", Arrays.asList(1,2,3));
        String json = JSONUtil.toJSON(jsonObj);
        //validateJSON(json);
        assertThat(json, is("{\"x\":[1,2,3]}"));
    }

    /**
     * Test an Enumeration.
     */
    @Test
    public void testEnumeration()
    {
        Map<String,Object> jsonObj = new HashMap<String,Object>();

        Vector<Integer> list = new Vector<Integer>(Arrays.asList(1,2,3));
        jsonObj.put("x", list.elements());
        String json = JSONUtil.toJSON(jsonObj);
        // validateJSON(json);
        assertThat(json, is("{\"x\":[1,2,3]}"));
    }

    /**
     * Test a Map value.
     */
    @Test
    public void testLoop()
    {
        Map<String,Object> jsonObj = new HashMap<String,Object>(4);
        jsonObj.put("a",1);
        jsonObj.put("b",2);
        jsonObj.put("c",3);
        jsonObj.put("x", jsonObj);

        JSONConfig cfg = new JSONConfig();
        try{
            JSONUtil.toJSON(jsonObj, cfg);
            fail("Expected a DataStructureLoopException to be thrown");
        }catch ( DataStructureLoopException e ){
            assertThat(e.getMessage(), containsString("java.util.HashMap includes itself which would cause infinite recursion."));
        }
    }

    /**
     * Test a resource bundle.
     */
    @Test
    public void testResourceBundle()
    {
        String bundleName = getClass().getCanonicalName();
        ResourceBundle bundle = ResourceBundle.getBundle(bundleName);
        JSONConfig cfg = new JSONConfig();

        cfg.setEncodeNumericStringsAsNumbers(false);
        //String json =
                JSONUtil.toJSON(bundle, cfg);
        // validateJSON(json);
        //assertThat(json, is("{\"a\":\"1\",\"b\":\"2\",\"c\":\"3\",\"d\":\"4\",\"e\":\"5\",\"f\":\"6\",\"g\":\"7\",\"h\":\"8\",\"i\":\"9\",\"j\":\"10\",\"k\":\"11\",\"l\":\"12\",\"m\":\"13\",\"n\":\"14\",\"o\":\"15\",\"p\":\"16\",\"q\":\"17\",\"r\":\"18\",\"s\":\"19\",\"t\":\"20\",\"u\":\"21\",\"v\":\"22\",\"w\":\"23\",\"x\":\"24\",\"y\":\"25\",\"z\":\"26\"}"));

        cfg.setEncodeNumericStringsAsNumbers(true);
        //json =
                JSONUtil.toJSON(bundle, cfg);
        // validateJSON(json);
        //assertThat(json, is("{\"a\":1,\"b\":2,\"c\":3,\"d\":4,\"e\":5,\"f\":6,\"g\":7,\"h\":8,\"i\":9,\"j\":10,\"k\":11,\"l\":12,\"m\":13,\"n\":14,\"o\":15,\"p\":16,\"q\":17,\"r\":18,\"s\":19,\"t\":20,\"u\":21,\"v\":22,\"w\":23,\"x\":24,\"y\":25,\"z\":26}"));
    }

    /**
     * Test a complex value.
     */
    @Test
    public void testComplex()
    {
        Map<String,Object> jsonObj = new LinkedHashMap<String,Object>();
        jsonObj.put("a",1);
        jsonObj.put("b","x");
        String[] ia = {"1","2","3"};
        List<String> il = Arrays.asList(ia);
        jsonObj.put("c",ia);
        jsonObj.put("d",il);
        Object[] objs = new Object[3];
        objs[0] = null;
        objs[1] = new JSONAble()
                      {
                          public void toJSON( JSONConfig jsonConfig, Writer json ) throws BadPropertyNameException, DataStructureLoopException, IOException
                          {
                              JSONConfig cfg = jsonConfig == null ? new JSONConfig() : jsonConfig;
                              Map<String,Object> jsonObj = new LinkedHashMap<String,Object>();
                              jsonObj.put("a", 0);
                              jsonObj.put("b", 2);
                              int[] ar = {1, 2, 3};
                              jsonObj.put("x", ar);

                              JSONUtil.toJSON(jsonObj, cfg, json);
                          }

						  public String toJSON()
						  {
							  return null;
						  }

						  public String toJSON( JSONConfig jsonConfig )
						  {
							  return null;
						  }

						  public void toJSON( Writer json ) throws IOException
						  {
						  }
                      };
        objs[2] = il;
        jsonObj.put("e", objs);

        JSONConfig cfg = new JSONConfig();
        String json = JSONUtil.toJSON(jsonObj, cfg);
        // validateJSON(json);
        assertThat(json, is("{\"a\":1,\"b\":\"x\",\"c\":[\"1\",\"2\",\"3\"],\"d\":[\"1\",\"2\",\"3\"],\"e\":[null,{\"a\":0,\"b\":2,\"x\":[1,2,3]},[\"1\",\"2\",\"3\"]]}"));
    }

    /**
     * Test indenting.
     */
    @Test
    public void testIndent()
    {
        Map<String,Object> jsonObj = new LinkedHashMap<String,Object>();
        jsonObj.put("a",1);
        jsonObj.put("b","x");
        String[] ia = {"1","2","3"};
        List<String> il = Arrays.asList(ia);
        jsonObj.put("c",ia);
        jsonObj.put("d",il);
        Object[] objs = new Object[3];
        objs[0] = null;
        objs[1] = new JSONAble()
                  {
                      public void toJSON( JSONConfig jsonConfig, Writer json ) throws BadPropertyNameException, DataStructureLoopException, IOException
                      {
                          JSONConfig cfg = jsonConfig == null ? new JSONConfig() : jsonConfig;
                          Map<String,Object> jsonObj = new LinkedHashMap<String,Object>();
                          jsonObj.put("a", 0);
                          jsonObj.put("b", 2);
                          int[] ar = {1, 2, 3};
                          jsonObj.put("x", ar);

                          JSONUtil.toJSON(jsonObj, cfg, json);
                      }

                      public String toJSON()
                      {
                          return null;
                      }

                      public String toJSON( JSONConfig jsonConfig )
                      {
                          return null;
                      }

                      public void toJSON( Writer json ) throws IOException
                      {
                      }
                  };
        objs[2] = il;
        jsonObj.put("e", objs);

        JSONConfig cfg = new JSONConfig();
<<<<<<< HEAD
        IndentPadding pad = new IndentPadding();
        pad.setIndent(1);
        pad.setSpace('\t');
        cfg.setIndentPadding(pad);
        //String json =
                JSONUtil.toJSON(jsonObj, cfg);
        //validateJSON(json);
=======
        cfg.setIndentPadding(new IndentPadding("\t", String.format("%n")));
        String json = JSONUtil.toJSON(jsonObj, cfg);
        validateJSON(json);
>>>>>>> 06176d63
        //System.out.println(json);
    }

    /**
     * Return true if the character is defined and not a surrogate.
     *
     * @param codePoint The code point to check.
     * @return true if the character is defined and not a surrogate.
     */
    private boolean isNormalCodePoint( int codePoint )
    {
        if ( Character.isDefined(codePoint) ){
            if ( codePoint <= 0xFFFF && JSONUtil.isSurrogate((char)codePoint) ){
                return false;
            }
            return true;
        }
        return false;
    }

    /**
     * Test the oddball case where a map has keys which are not equal
     * but produce the same toString() output.
     */
    @Test
    public void testDuplicateKeys()
    {
        Map<Object,Object> jsonObj = new HashMap<Object, Object>();
        jsonObj.put(new DupStr(1), 0);
        jsonObj.put(new DupStr(2), 1);
        JSONConfig cfg = new JSONConfig();
        try{
            JSONUtil.toJSON(jsonObj, cfg);
            fail("Expected a DuplicatePropertyNameException to be thrown");
        }catch ( DuplicatePropertyNameException e ){
            assertThat(e.getMessage(), is("Property x occurs twice in the same object."));
        }
    }

    /**
     * Used by testDuplicateKeys().
     */
    private class DupStr
    {
        private int x;

        public DupStr( int x )
        {
            this.x = x;
        }

        @Override
        public String toString()
        {
            return "x";
        }

        /* (non-Javadoc)
         * @see java.lang.Object#hashCode()
         */
        @Override
        public int hashCode()
        {
            final int prime = 31;
            int result = 1;
            result = prime * result + getOuterType().hashCode();
            result = prime * result + x;
            return result;
        }

        /* (non-Javadoc)
         * @see java.lang.Object#equals(java.lang.Object)
         */
        @Override
        public boolean equals( Object obj )
        {
            if ( this == obj ){
                return true;
            }
            if ( obj == null ){
                return false;
            }
            if ( getClass() != obj.getClass() ){
                return false;
            }
            DupStr other = (DupStr)obj;
            if ( !getOuterType().equals(other.getOuterType()) ){
                return false;
            }
            if ( x != other.x ){
                return false;
            }
            return true;
        }

        private TestJSONUtil getOuterType()
        {
            return TestJSONUtil.this;
        }
    }
}<|MERGE_RESOLUTION|>--- conflicted
+++ resolved
@@ -1113,19 +1113,10 @@
         jsonObj.put("e", objs);
 
         JSONConfig cfg = new JSONConfig();
-<<<<<<< HEAD
-        IndentPadding pad = new IndentPadding();
-        pad.setIndent(1);
-        pad.setSpace('\t');
-        cfg.setIndentPadding(pad);
+        cfg.setIndentPadding(new IndentPadding("\t", String.format("%n")));
         //String json =
                 JSONUtil.toJSON(jsonObj, cfg);
         //validateJSON(json);
-=======
-        cfg.setIndentPadding(new IndentPadding("\t", String.format("%n")));
-        String json = JSONUtil.toJSON(jsonObj, cfg);
-        validateJSON(json);
->>>>>>> 06176d63
         //System.out.println(json);
     }
 
