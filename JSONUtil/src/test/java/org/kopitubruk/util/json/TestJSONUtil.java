--- conflicted
+++ resolved
@@ -57,20 +57,12 @@
 import org.junit.BeforeClass;
 import org.junit.Test;
 
-<<<<<<< HEAD
-=======
-import sun.org.mozilla.javascript.internal.Context;
-import sun.org.mozilla.javascript.internal.NativeObject;
-
->>>>>>> 22b88f46
 /**
  * Tests for JSONUtil. Most of the produced JSON is put through Java's script
  * engine so that it will be tested that it parses without error. In most cases,
- * the JSON is tested both against Javascript eval() and JSON.parse(). In
- * general, eval() is looser than JSON.parse() except for property names where
- * JSON.parse() is looser because eval() requires ECMAScript compliant property
- * names while JSON.parse() only requires compliance with the JSON standard
- * which allows almost all defined Unicode code points.
+ * the JSON is tested against Javascript eval().  The Rhino 1.6r2 Javasxcript
+ * engine included with Java 6 does not support JSON.parse(), so that cannot
+ * be done with Java 6.
  *
  * @author Bill Davidson
  */
@@ -121,7 +113,7 @@
      * Javascript engine to be used to validate JSON. Nashorn (Java 8) supports
      * ECMAScript 5.1. Java 7 uses Rhino 1.7, which supports something roughly
      * close to ECMAScript 3.  Java 6 uses Rhino 1.6r2 which is also close to
-     * ECMAScript 3.
+     * ECMAScript 3 but does not support JSON.parse().
      */
     private static Invocable invocable;
 
@@ -188,32 +180,15 @@
     }
 
     /**
-     * Validate the given JSON string with Javascript JSON.parse(String).
+     * Validate the given JSON string with both Javascript eval(String) and JSON.parse(String).
      *
      * @param json A JSON string.
-     * @return the object returned by the function or null if there's an exception thrown.
-     * @throws ScriptException if the JSON doesn't evaluate properly.
-     * @throws NoSuchMethodException If it can't find the Javascript function to use for validation.
-     */
-    /*
-     Rhino 1.6 does not support JSON.parse().
-    private Object parseJSON( String json ) throws ScriptException, NoSuchMethodException
-    {
-        return runValidateJSON(json, "parseJSON");
-    }
-    */
-
-    /**
-     * Validate the given JSON string with both Javascript eval(String) and JSON.parse(String).
-     *
-     * @param json A JSON string.
      * @throws ScriptException if the JSON doesn't evaluate properly.
      * @throws NoSuchMethodException If it can't find the Javascript function to use for validation.
      */
     private void validateJSON( String json ) throws ScriptException, NoSuchMethodException
     {
         evalJSON(json);
-        //parseJSON(json);
     }
 
     /**
@@ -240,7 +215,6 @@
     @Test
     public void testValidPropertyNames() throws ScriptException, NoSuchMethodException
     {
-
         JSONConfig cfg = new JSONConfig();
 
         ArrayList<Integer> validStart = new ArrayList<Integer>();
@@ -287,87 +261,6 @@
             if ( partIndex == partSize ){
                 partIndex = 0;
             }
-        }
-    }
-
-    /**
-     * Test all characters allowed for property names by JSON.parse() but not by
-     * Javascript eval(). The JSON standard is much looser with characters
-     * allowed in property names than ECMAScript. It allows pretty much any
-     * defined code point greater than or equal to 32. There are no start
-     * character rules either as there are with ECMAScript identifiers.
-     *
-     * @throws ScriptException if the JSON doesn't evaluate properly.
-     * @throws NoSuchMethodException If it can't find the Javascript function to use for validation.
-     */
-    //@Test
-    public void testJSONPropertyNames() throws ScriptException, NoSuchMethodException
-    {
-        JSONConfig jcfg = new JSONConfig();
-        jcfg.setFullJSONIdentifierCodePoints(false);
-        JSONConfig cfg = new JSONConfig();
-        cfg.setFullJSONIdentifierCodePoints(true);
-
-        Map<String,Object> jsonObj = new HashMap<String,Object>(2);
-        int[] normalIdent = new int[1];
-        int[] escName = new int[2];
-        escName[0] = '\\';
-        int jsonOnlyCount = 0;
-
-        for ( int i = ' '; i <= Character.MAX_CODE_POINT; i++ ){
-            if ( JSONUtil.isValidIdentifierStart(i, jcfg) ){
-                // ignore - these are tested by testValidPropertyNames()
-            }else if ( Character.isDefined(i) && ! (i <= 0xFFFF && JSONUtil.isSurrogate((char)i)) ){
-                String propertyName;
-                switch ( i ){
-                    // escape characters as needed.
-                    case '"':
-                    case '/':
-                    case '\\':
-                        escName[1] = i;
-                        propertyName = new String(escName,0,2);
-                        break;
-                    default:
-                        normalIdent[0] = i;
-                        propertyName = new String(normalIdent,0,1);
-                        break;
-                }
-                jsonObj.clear();
-                jsonObj.put(propertyName, 0);
-                String json = JSONUtil.toJSON(jsonObj, cfg);
-                // these would fail eval().
-                //parseJSON(json);
-                ++jsonOnlyCount;
-            }
-        }
-
-        s_log.debug(jsonOnlyCount+" code points are valid identifier start characters for JSON.parse() but not for eval()");
-    }
-
-    /**
-     * Test all characters not allowed for property names by JSON.parse().
-     */
-    @Test
-    public void testBadJSONPropertyNames()
-    {
-        JSONConfig cfg = new JSONConfig();
-        cfg.setFullJSONIdentifierCodePoints(true);
-
-        Map<String,Object> jsonObj = new HashMap<String,Object>(2);
-        int[] codePoints = new int[256];
-        int j = 0;
-
-        for ( int i = 0; i <= Character.MAX_CODE_POINT; i++ ){
-            if (  i < ' ' || ! Character.isDefined(i) ){
-                codePoints[j++] = i;
-                if ( j == codePoints.length ){
-                    testBadIdentifier(codePoints, 0, j, jsonObj, cfg);
-                    j = 0;
-                }
-            }
-        }
-        if ( j > 0 ){
-            testBadIdentifier(codePoints, 0, j, jsonObj, cfg);
         }
     }
 
@@ -765,33 +658,6 @@
         /* Java 6 uses Rhino 1.6r2, which doesn't understand ISO 8601. */
         assertThat(json, is("{\"t\":new Date(\"2015-09-16T14:08:34.034Z\")}"));
 
-<<<<<<< HEAD
-=======
-        // examine the Javascript object created by this JSON and eval().
-        Object result = evalJSON(json);
-        if ( result instanceof NativeObject ){
-            NativeObject no = (NativeObject)result;
-            Object obj = no.get("t");
-            if ( obj != null && obj.getClass().getSimpleName().equals("NativeDate")  ){
-                Object dto = Context.jsToJava(obj, Date.class);
-                Date dt = (Date)dto;
-                Calendar jc = Calendar.getInstance(TimeZone.getTimeZone("UTC"));
-                jc.setTime(dt);
-                assertEquals(2015, jc.get(Calendar.YEAR));
-                assertEquals(   8, jc.get(Calendar.MONTH));
-                assertEquals(  16, jc.get(Calendar.DAY_OF_MONTH));
-                assertEquals(  14, jc.get(Calendar.HOUR_OF_DAY));
-                assertEquals(   8, jc.get(Calendar.MINUTE));
-                assertEquals(  34, jc.get(Calendar.SECOND));
-                assertEquals(  34, jc.get(Calendar.MILLISECOND));
-            }else{
-                fail("Expected NativeDate from result");
-            }
-        }else{
-            fail("Expected NativeObject from evalJSON");
-        }
-
->>>>>>> 22b88f46
         cfg.setEncodeDatesAsStrings(true);
         json = JSONUtil.toJSON(jsonObj, cfg);
         validateJSON(json);
