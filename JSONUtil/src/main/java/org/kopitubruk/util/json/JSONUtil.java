/*
 * Copyright 2015-2016 Bill Davidson
 *
 * Licensed under the Apache License, Version 2.0 (the "License");
 * you may not use this file except in compliance with the License.
 * You may obtain a copy of the License at
 *
 *    http://www.apache.org/licenses/LICENSE-2.0
 *
 * Unless required by applicable law or agreed to in writing, software
 * distributed under the License is distributed on an "AS IS" BASIS,
 * WITHOUT WARRANTIES OR CONDITIONS OF ANY KIND, either express or implied.
 * See the License for the specific language governing permissions and
 * limitations under the License.
 */
package org.kopitubruk.util.json;

import java.io.IOException;
import java.io.StringWriter;
import java.io.Writer;
import java.lang.reflect.Array;
import java.math.BigDecimal;
import java.math.BigInteger;
import java.text.FieldPosition;
import java.text.NumberFormat;
import java.util.Arrays;
import java.util.Collection;
import java.util.Date;
import java.util.Enumeration;
import java.util.HashMap;
import java.util.HashSet;
import java.util.List;
import java.util.Locale;
import java.util.Map;
import java.util.Map.Entry;
import java.util.ResourceBundle;
import java.util.Set;
import java.util.TreeSet;
import java.util.regex.Matcher;
import java.util.regex.Pattern;

/**
 * <p>
 *   This class converts certain common types of objects into JSON using the
 *   static methods {@link #toJSON(Object)}, {@link #toJSON(Object,JSONConfig)},
 *   {@link #toJSON(Object,Writer)} and {@link #toJSON(Object,JSONConfig,Writer)}.
 *   Collections are traversed and encoded, allowing complex data graphs to
 *   be encoded in one call. It's more flexible than the org.json library and in
 *   many cases may allow the use of existing data structures directly without
 *   modification which should reduce both memory and CPU usage.
 * </p>
 * <p>
 *   There are a number of configuration options available by passing a
 *   {@link JSONConfig} object to the toJSON methods.  In most cases, the defaults
 *   are adequate so you don't need to pass a {@link JSONConfig} object if you
 *   don't want to.  You can also change the defaults for some of the options
 *   so that you don't have to pass the object even if you want non-default
 *   behavior.  Keep in mind that doing that affects all new {@link JSONConfig}
 *   objects that are created after that in the same class loader.
 * </p>
 * <p>
 *   This implementation validates property names by default using the
 *   specification from ECMAScript and ECMA JSON standards.  The validation
 *   can be disabled for faster performance.  See {@link JSONConfig}.  Leaving it
 *   on during development and testing is probably advisable.  Note that the
 *   ECMAScript standard for identifiers is more strict than the JSON standard
 *   for identifiers.  If you need full JSON identifiers, then you should
 *   enable fullJSONIdentifierCodePoints in your {@link JSONConfig}.  Keep
 *   in mind that JSON generated that way may not evaluate properly in
 *   Javascript eval().
 * </p>
 * <p>
 *   There is some effort to detect loops in the data structure that would cause
 *   infinite recursion and throw an exception.  This detection is not perfect and
 *   there are some ways to fool it, so try to be careful and not make loops in
 *   your data structures.
 * </p>
 * <h3>
 *   Top level objects which can be sent to the toJSON methods:
 * </h3>
 * <dl>
 *   <dt>{@link Map}s</dt>
 *   <dd>
 *     In most cases, this will be what you will send to the toJSON method. The
 *     {@link Map} becomes a Javascript object with the property names being the
 *     result of the key's toString() method and the values being property values.
 *     The key's toString() must produce valid Javascript/JSON identifiers and the
 *     values can be almost anything.  Note that this is different than
 *     the org.json library which requires the keys to actually be Strings.
 *   </dd>
 *   <dt>{@link ResourceBundle}</dt>
 *   <dd>
 *     Converted to a Javascript object with the keys being the property names
 *     and the values being from {@link ResourceBundle#getObject(String)}.
 *   </dd>
 *   <dt>{@link Iterable}s, {@link Enumeration}s and arrays</dt>
 *   <dd>
 *     These are encoded as Javascript arrays. These can also be top level if you
 *     want an array as your top level structure.  Note that {@link Collection}
 *     is a sub-interface of {@link Iterable}, so all collections are covered by
 *     this.
 *   </dd>
 *   <dt>{@link JSONAble}s</dt>
 *   <dd>
 *     These are objects that know how to convert themselves to JSON. This just
 *     calls their {@link JSONAble#toJSON(JSONConfig,Writer)} method. It is possible
 *     to use these as top level objects or as values inside other objects but it's
 *     kind of redundant to use them as top level.
 *   </dd>
 * </dl>
 * <h3>
 *   Other objects which can commonly be values in {@link Map}s, {@link Iterable}s,
 *   {@link Enumeration}s and arrays.
 * </h3>
 * <dl>
 *   <dt>{@link Number}s</dt>
 *   <dd>
 *     Anything that implements the {@link Number} interface, which is all of the
 *     wrapper objects for primitive numbers and {@link BigInteger} and
 *     {@link BigDecimal}. They normally have their toString() methods called.
 *     Primitive versions of these are also allowed in arrays and will be converted
 *     to their wrapper objects.  These get whatever their object's toString() method
 *     gives.  It is possible to set number formats for any number type in the
 *     JSONConfig. If those are set then they will be used instead of toString().
 *   </dd>
 *   <dt>Boolean's</dt>
 *   <dd>
 *     Encoded as boolean literals.
 *   </dd>
 *   <dt>{@link Date}s</dt>
 *   <dd>
 *     If {@link JSONConfig#isEncodeDatesAsStrings()} returns true, then {@link Date}s
 *     will be encoded as ISO 8601 date strings, suitable for handing to new Date(String)
 *     in Javascript.
 *     <p>
 *     If {@link JSONConfig#isEncodeDatesAsObjects()} returns true, then {@link Date}s
 *     will be encoded as a call to the Date constructor in Javascript using an ISO 8601
 *     date string.  This works with Javascript eval().  It probably won't work in most
 *     strict JSON parsers.
 *   </dd>
 *   <dt>Any other object</dt>
 *   <dd>
 *     Any other object just gets its toString() method called and it's surrounded
 *     by quotes with escapes used as needed according to the ECMA JSON standard and
 *     escape options from JSONConfig. Usually this will just be for String objects,
 *     but anything that has a toString() that gives you what you want will work.
 *   </dd>
 *   <dt>null</dt>
 *   <dd>
 *     Encoded as the Javascript literal null.
 *   </dd>
 * </dl>
 *
 * @see JSONAble
 * @see JSONConfig
 * @see JSONConfigDefaults
 * @author Bill Davidson
 */
public class JSONUtil
{
    /*
     * Multi-use strings.
     */
    static final String NULL = "null";
    private static final String CODE_UNIT_FMT = "\\u%04X";
    private static final String CODE_POINT_FMT = "\\u{%X}";

    /**
     * For strings that are really numbers.  ECMA JSON spec doesn't allow octal,
     * hexadecimal, NaN or Infinity in JSON.  It also doesn't allow for a "+"
     * sign to start a number.
     */
    private static final Pattern JSON_NUMBER_PAT = Pattern.compile("^-?(?:(?:\\d+(?:\\.\\d+)?)|(?:\\.\\d+))(?:[eE][-+]?\\d+)?$");

    /**
     * Check for octal numbers, which aren't allowed in JSON.
     */
    private static final Pattern OCTAL_NUMBER_PAT = Pattern.compile("^-?0[0-7]+$");

    /**
     * Some characters break lines which breaks quotes.  Recognize them so that they
     * can be escaped properly.
     * <ul>
     *   <li>\p{Zl} - Line Separator</li>
     *   <li>\p{Zp} - Paragraph Separator</li>
     * </ul>
     */
    private static final Pattern FORCE_ESCAPE_PAT = Pattern.compile("[\\p{Zl}\\p{Zp}]");

    /**
     * Javascript escapes, including those not permitted in JSON.
     */
    private static final Pattern JAVASCRIPT_ESC_PAT = Pattern.compile("(\\\\([bfnrtv\\\\/'\"]|(x\\p{XDigit}{2})|([0-3]?[0-7]{1,2})))");

    /**
     * Parse a Unicode code unit escape.
     */
    private static final Pattern CODE_UNIT_PAT = Pattern.compile("(\\\\u(\\p{XDigit}{4}))");

    /**
     * Parse an ECMAScript 6 Unicode code point escaoe.
     */
    private static final Pattern CODE_POINT_PAT = Pattern.compile("(\\\\u\\{(\\p{XDigit}+)\\})");

    /**
     * Escapes to pass through for ECMA5 when escaping bad identifier code points.
     */
    private static final Pattern JSON5_ESCAPE_PASS_THROUGH_PAT =
            Pattern.compile("(\\\\u\\p{XDigit}{4}|\\\\[bfnrt\\\\/\"])");

    /**
     * Escapes to pass through for ECMA6 when escaping bad identifier code points.
     */
    private static final Pattern JSON6_ESCAPE_PASS_THROUGH_PAT =
            Pattern.compile("(\\\\u\\p{XDigit}{4}|\\\\u\\{\\p{XDigit}+\\}|\\\\[bfnrt\\\\/\"])");

    /**
     * Escapes to pass through for ECMA5 when escaping bad identifier code points.
     */
    private static final Pattern ECMA5_ESCAPE_PASS_THROUGH_PAT =
            Pattern.compile("(\\\\u\\p{XDigit}{4})");

    /**
     * Escapes to pass through for ECMA6 when escaping bad identifier code points.
     */
    private static final Pattern ECMA6_ESCAPE_PASS_THROUGH_PAT =
            Pattern.compile("(\\\\u\\p{XDigit}{4}|\\\\u\\{\\p{XDigit}+\\})");

    /**
     * <p>
     *   Regular expression which should cover all valid Javascript property
     *   names. Notice the \p{x} notation, which uses
     *   <a href="http://unicode.org/reports/tr18/#General_Category_Property">
     *   Unicode Regular Expressions</a> which are supported by Java regular
     *   expressions. This allows the code to support all valid Unicode characters
     *   which are allowed to be used in Javascript identifiers. The last I
     *   checked that was over 103,000 code points covering pretty much every
     *   conceivable language. About 101,000 of those are covered just by matching
     *   \p{L} (any letter).
     * </p>
     * <p>
     *   The permitted characters are specified by ECMAScript 5.1, Section 7.6.
     * </p>
     * <p>
     *   Permitted starting characters.
     * </p>
     * <ul>
     *   <li>_ - Underscore</li>
     *   <li>$ - Dollar sign</li>
     *   <li>\p{L} - Any Letter</li>
     *   <li>\\u\p{XDigit}{4} - Unicode code unit escape.</li>
     * </ul>
     * <p>
     *   Permitted subsequent characters.
     * </p>
     * <ul>
     *   <li>_ - Underscore</li>
     *   <li>$ - Dollar sign</li>
     *   <li>\p{L} - Any Letter</li>
     *   <li>\p{Nd} - Any decimal digit</li>
     *   <li>\p{Mn} - Non-Spacing Mark</li>
     *   <li>\p{Mc} - Spacing Combining Mark</li>
     *   <li>\p{Pc} - Connector Punctuation</li>
     *   <li>&#92;u200C - Zero Width Non-Joiner</li>
     *   <li>&#92;u200D - Zero Width Joiner</li>
     *   <li>\\u\p{XDigit}{4} - Unicode code unit escape.</li>
     * </ul>
     */
    private static final Pattern VALID_ECMA5_PROPERTY_NAME_PAT =
            Pattern.compile("^(?:[_\\$\\p{L}]|\\\\u\\p{XDigit}{4})(?:[_\\$\\p{L}\\p{Nd}\\p{Mn}\\p{Mc}\\p{Pc}\\u200C\\u200D]|\\\\u\\p{XDigit}{4})*$");

    /**
     * ECMAScript 6 version of VALID_ECMA5_PROPERTY_NAME_PAT.
     * <p>
     *   Adds permitted starting and subsequent characters not allowed in
     *   ECMAScript 5 identifiers.
     * </p>
     * <ul>
     *   <li>\p{Nl} - Any Letter Number</li>
     *   <li>\\u\{\p{XDigit}+\} - Unicode code point escape.</li>
     * </ul>
     */
    private static final Pattern VALID_ECMA6_PROPERTY_NAME_PAT =
            Pattern.compile("^(?:[_\\$\\p{L}\\p{Nl}]|\\\\u\\p{XDigit}{4}|\\\\u\\{\\p{XDigit}+\\})(?:[_\\$\\p{L}\\p{Nl}\\p{Nd}\\p{Mn}\\p{Mc}\\p{Pc}\\u200C\\u200D]|\\\\u\\p{XDigit}{4}|\\\\u\\{\\p{XDigit}+\\})*$");

    /**
     * This pattern is for full JSON identifier names. This is much more
     * permissive than the ECMAScript 5 standard. Property names that use
     * characters not permitted by the ECMAScript standard will not work with
     * Javascript eval() but will work with Javascript JSON.parse().
     */
    private static final Pattern VALID_JSON5_PROPERTY_NAME_PAT = Pattern.compile("^([^\u0000-\u001F\\p{Cn}\"/\\\\]|\\\\[bfnrt\\\\/\"]|\\\\u\\p{XDigit}{4})+$");

    /**
     * This pattern is for full JSON identifier names. This is much more
     * permissive than the ECMAScript 6 standard. Property names that use
     * characters not permitted by the ECMAScript standard will not work with
     * Javascript eval() but will work with Javascript JSON.parse().
     */
    private static final Pattern VALID_JSON6_PROPERTY_NAME_PAT = Pattern.compile("^([^\u0000-\u001F\\p{Cn}\"/\\\\]|\\\\[bfnrt\\\\/\"]|\\\\u\\p{XDigit}{4}|\\\\u\\{\\p{XDigit}+\\})+$");

    /**
     * This is the set of reserved words from ECMAScript 6. It's a bad practice
     * to use these as property names and not permitted by the JSON standard.
     * They will work as property names with Javascript eval() but not with a
     * strict JSON parser.
     */
    private static final Set<String> RESERVED_WORDS =
            new HashSet<String>(Arrays.asList(
                                    /* keywords for ECMAScript 5.1 */
                          "break", "case", "catch", "continue", "debugger",
                          "default", "delete", "do", "else", "finally", "for",
                          "function", "if", "in", "instanceof", "new", "return",
                          "switch", "this", "throw", "try", "typeof", "var",
                          "void", "while", "with",
                                    /* future reserved words for ECMAScript 5.1 */
                          "class", "const", "enum", "export", "extends",
                          "implements", "import",  "interface", "let", "package",
                          "private", "protected", "public", "static",
                          "super", "yield",
                                    /* future reserved words for ECMAScript 6 */
                          "await",
                                    /* literals */
                          "true", "false", NULL, "undefined", "Infinity", "NaN"));

    /**
     * Map Javascript character escapes to their code points.
     */
    private static final Map<String,Character> JAVASCRIPT_ESC_MAP;

    /**
     * Map characters that go to JSON character escapes.
     */
    private static final Map<Character,String> JSON_ESC_MAP;

    /**
     * Initialize JSON_ESC_MAP && JAVASCRIPT_ESC_MAP.
     */
    static {
<<<<<<< HEAD
        Map<String,Character> map = new HashMap<String,Character>();
        map.put("\\\"", '"');
        map.put("\\'", '\'');
        map.put("\\/", '/');
        map.put("\\b", '\b');
        map.put("\\f", '\f');
        map.put("\\n", '\n');
        map.put("\\r", '\r');
        map.put("\\t", '\t');
        map.put("\\v", (char)0xB);
        map.put("\\\\", '\\');
        JAVASCRIPT_ESC_MAP = new HashMap<String,Character>(map);
=======
        Map<Character,String> jsonMap = new HashMap<>();
        jsonMap.put('"', "\\\"");
        jsonMap.put('/', "\\/");
        jsonMap.put('\b', "\\b");
        jsonMap.put('\f', "\\f");
        jsonMap.put('\n', "\\n");
        jsonMap.put('\r', "\\r");
        jsonMap.put('\t', "\\t");
        jsonMap.put('\\', "\\\\");
        JSON_ESC_MAP = new HashMap<>(jsonMap);

        Map<String,Character> jsMap = new HashMap<>();
        for ( Entry<Character,String> entry : JSON_ESC_MAP.entrySet() ){
            jsMap.put(entry.getValue(), entry.getKey());
        }
        // these two are valid in Javascript but not JSON.
        jsMap.put("\\'", '\'');
        jsMap.put("\\v", (char)0xB);
        JAVASCRIPT_ESC_MAP = new HashMap<>(jsMap);
>>>>>>> 5a744cea
    }

    /**
     * Convert an object to JSON and return it as a {@link String}. All options
     * will use defaults.
     *
     * @param obj An object to be converted to JSON.
     * @return A JSON string representation of the object.
     */
    public static String toJSON( Object obj )
    {
        return toJSON(obj, (JSONConfig)null);
    }

    /**
     * Convert an object to JSON and return it as a {@link String}.
     *
     * @param obj An object to be converted to JSON.
     * @param cfg A configuration object to use.
     * @return A JSON string representation of the object.
     */
    public static String toJSON( Object obj, JSONConfig cfg )
    {
        Writer json = new StringWriter();
        try{
            toJSON(obj, cfg, json);
        }catch ( IOException e ){
            // won't happen because StringWriter is really just a wrapper around a StringBuffer.
        }
        return json.toString();
    }

    /**
     * Convert an object to JSON and write it to the given {@link Writer}. All
     * options will be default. Using a {@link Writer} may be preferable in
     * servlets, particularly if the data is large because it can use a lot less
     * memory than a {@link java.lang.StringBuffer} by sending the data to the
     * browser via a {@link java.io.BufferedWriter} on the output stream as it
     * is being generated. The downside of that is that you could have an error
     * after data begins being sent, which could result in corrupted partial
     * data being sent to the caller.
     *
     * @param obj An object to be converted to JSON.
     * @param json Something to write the JSON data to.
     * @throws IOException If there is an error on output.
     */
    public static void toJSON( Object obj, Writer json ) throws IOException
    {
        toJSON(obj, null, json);
    }

    /**
     * Convert an object to JSON and write it to the given {@link Writer}. Using
     * a {@link Writer} may be preferable in servlets, particularly if the data
     * is large because it can use a lot less memory than a
     * {@link java.lang.StringBuffer} by sending the data to the browser via a
     * {@link java.io.BufferedWriter} on the output stream as it is being
     * generated. The downside of that is that you could have an error after
     * data begins being sent, which could result in corrupted partial data
     * being sent to the caller.
     *
     * @param obj An object to be converted to JSON.
     * @param cfg A configuration object to use to set various options. If null then defaults will be used.
     * @param json Something to write the JSON data to.
     * @throws IOException If there is an error on output.
     */
    public static void toJSON( Object obj, JSONConfig cfg, Writer json ) throws IOException
    {
        JSONConfig jcfg = cfg == null ? new JSONConfig() : cfg;
        try{
            appendPropertyValue(obj, json, jcfg);
        }catch ( IOException e ){
            // in case the original calling code catches the exception and reuses the JSONConfig.
            jcfg.clearObjStack();
            throw e;
        }catch ( RuntimeException e ){
            // in case the original calling code catches the exception and reuses the JSONConfig.
            jcfg.clearObjStack();
            throw e;
        }
    }

    /**
     * <p>
     *   Append the given value to the given writer. There is special handling for
     *   null, {@link Number}s, {@link JSONAble}s, {@link Map}s,
     *   {@link ResourceBundle}s, {@link Iterable}s, {@link Enumeration}s and arrays.
     *   Booleans and null are encoded as Javascript literals.
     *   All other objects just get their toString() methods called, surrounded by
     *   double quotes with internal double quotes escaped.
     * </p>
     * <p>
     *   This method is recursively called on values when handling {@link Map}s,
     *   {@link Iterable}s, {@link Enumeration}s, {@link ResourceBundle}s and arrays.
     * </p>
     *
     * @param propertyValue The value to append.
     * @param json Something to write the JSON data to.
     * @param cfg A configuration object to use to set various options.
     * @throws IOException If there is an error on output.
     */
    private static void appendPropertyValue( Object propertyValue, Writer json, JSONConfig cfg ) throws IOException
    {
        if ( propertyValue == null ){
            json.write(NULL);
        }else if ( isRecursible(propertyValue) ){
            appendRecursiblePropertyValue(propertyValue, json, cfg);
        }else{
            appendSimplePropertyValue(propertyValue, json, cfg);
        }
    }

    /**
     * Return true if the object is recurisble.
     *
     * @param propertyValue The value to check.
     * @return true if the object is recurisble.
     */
    private static boolean isRecursible( Object propertyValue )
    {
        return propertyValue instanceof Iterable ||
               propertyValue instanceof Map ||
               propertyValue instanceof JSONAble ||
               propertyValue instanceof Enumeration ||
               propertyValue instanceof ResourceBundle ||       // typically not recursed but code same as Map.
               propertyValue.getClass().isArray();
    }

    /**
     * Append a recursible property value to the given JSON writer.  This method
     * will be called if and only if isRecursible(propertyValue) returns true.
     *
     * @param propertyValue The value to append.
     * @param json Something to write the JSON data to.
     * @param cfg A configuration object to use to set various options.
     * @throws IOException If there is an error on output.
     */
    private static void appendRecursiblePropertyValue( Object propertyValue, Writer json, JSONConfig cfg ) throws IOException
    {
        // check for loops.
        int stackIndex = 0;
        List<Object> objStack = null;
        boolean detectDataStructureLoops = cfg.isDetectDataStructureLoops();
        if ( detectDataStructureLoops ){
            objStack = cfg.getObjStack();
            for ( Object o : objStack ){
                // reference comparison.
                if ( o == propertyValue ){
                    throw new DataStructureLoopException(propertyValue, cfg);
                }
            }
            stackIndex = objStack.size();
            objStack.add(propertyValue);
        }

        if ( propertyValue instanceof JSONAble ){
            JSONAble jsonAble = (JSONAble)propertyValue;
            jsonAble.toJSON(cfg, json);
        }else{
            boolean isMap = propertyValue instanceof Map;

            if ( isMap || propertyValue instanceof ResourceBundle ){
                // Maps and ResourceBundles use almost the same logic.
                Map<?,?> map = null;
                ResourceBundle bundle = null;
                Set<?> keys;
                Set<String> propertyNames = null;

                if ( isMap ){
                    map = (Map<?,?>)propertyValue;
                    keys = map.keySet();
                }else{
                    bundle = (ResourceBundle)propertyValue;
                    keys = bundle.keySet();
                }

                boolean quoteIdentifier = cfg.isQuoteIdentifier();
                if ( cfg.isValidatePropertyNames() ){
                    propertyNames = new HashSet<String>(keys.size());
                }

                // make a Javascript object with the keys as the property names.
                json.write('{');
                boolean didStart = false;
                for ( Object key : keys ){
                    if ( didStart ){
                        json.write(',');
                    }else{
                        didStart = true;
                    }
                    // apply any escapes and do validation as per the config flags.
                    String propertyName = getPropertyName(key, cfg, propertyNames);
                    boolean doQuote = quoteIdentifier ||
                                        isReservedWord(propertyName) ||
                                        hasSurrogates(propertyName);
                    if ( doQuote ){
                        json.write('"');
                    }
                    json.write(propertyName);
                    if ( doQuote ){
                        json.write('"');
                    }
                    json.write(':');
                    Object value = isMap ? map.get(key) : bundle.getObject((String)key);
                    // recurse on the value.
                    appendPropertyValue(value, json, cfg);
                }
                json.write('}');
            }else{
                // make an array.
                json.write('[');
                boolean didStart = false;
                if ( propertyValue instanceof Iterable ){
                    Iterable<?> iterable = (Iterable<?>)propertyValue;
                    for ( Object value : iterable ){
                        if ( didStart ){
                            json.write(',');
                        }else{
                            didStart = true;
                        }
                        // recurse on the value.
                        appendPropertyValue(value, json, cfg);
                    }
                }else if ( propertyValue instanceof Enumeration ){
                    Enumeration<?> enumeration = (Enumeration<?>)propertyValue;
                    while ( enumeration.hasMoreElements() ){
                        if ( didStart ){
                            json.write(',');
                        }else{
                            didStart = true;
                        }
                        // recurse on the value.
                        appendPropertyValue(enumeration.nextElement(), json, cfg);
                    }
                }else{
                    // propertyValue.getClass().isArray() == true
                    Object array = propertyValue;
                    // Don't know the type of the array so can't cast it.  Use reflection.
                    for ( int i = 0, len = Array.getLength(array); i < len; i++ ){
                        if ( i > 0 ){
                            json.write(',');
                        }
                        // recurse on the value.
                        appendPropertyValue(Array.get(array, i), json, cfg);
                    }
                }
                json.write(']');
            }
        }

        if ( detectDataStructureLoops ){
            // remove this value from the stack.
            if ( objStack.size() == (stackIndex+1) && objStack.get(stackIndex) == propertyValue ){
                // current propertyValue is the last value in the list.
                objStack.remove(stackIndex);
            }else{
                // this should never happen.
                throw new LoopDetectionFailureException(stackIndex, cfg);
            }
        }
    }

    /**
     * Append a simple property value to the given JSON buffer. This method is
     * used for numbers, strings and any other object that
     * {@link #appendPropertyValue(Object, Writer, JSONConfig)} doesn't know
     * about. There is some risk of infinite recursion if the object has a
     * toString() method that references objects above this in the data
     * structure, so be careful about that.
     *
     * @param propertyValue The value to append.
     * @param json Something to write the JSON data to.
     * @param cfg A configuration object to use to set various options.
     * @throws IOException If there is an error on output.
     */
    private static void appendSimplePropertyValue( Object propertyValue, Writer json, JSONConfig cfg ) throws IOException
    {
        if ( propertyValue instanceof Number ){
            Number num = (Number)propertyValue;
            NumberFormat fmt = cfg.getNumberFormat(num);
            String numericString = fmt == null ? num.toString()
                                               : fmt.format(num, new StringBuffer(), new FieldPosition(0)).toString();
            if ( isValidJSONNumber(numericString) ){
                json.write(numericString);
            }else{
                // Something isn't a kosher number for JSON, which is more
                // restrictive than ECMAScript for numbers.
                writeString(numericString, json, cfg);
            }
        }else if ( propertyValue instanceof Boolean ){
            // boolean values go literal -- no quotes.
            json.write(propertyValue.toString());
        }else if ( propertyValue instanceof Date && cfg.isEncodeDatesAsObjects() ){
            // non-standard JSON but should work with Javascript eval().
            Date date = (Date)propertyValue;
            json.write("new Date(");
            writeString(cfg.getDateGenFormat().format(date), json, cfg);
            json.write(')');
        }else if ( propertyValue instanceof Date && cfg.isEncodeDatesAsStrings() ){
            Date date = (Date)propertyValue;
            writeString(cfg.getDateGenFormat().format(date), json, cfg);
        }else{
            // Use the toString() method for the value and write it out as a string.
            writeString(propertyValue.toString(), json, cfg);
        }
    }

    /**
     * Write a string to the output using escapes as needed.
     *
     * @param strValue The value to write.
     * @param json Something to write the JSON data to.
     * @param cfg A configuration object to use.
     * @throws IOException If there is an error on output.
     */
    private static void writeString( String strValue, Writer json, JSONConfig cfg ) throws IOException
    {
        if ( cfg.isEncodeNumericStringsAsNumbers() && isValidJSONNumber(strValue) ){
            // no quotes.
            json.write(strValue);
        }else{
            // need to do escapes as required by ECMA JSON spec.
            json.write('"');
            boolean escapeNonAscii = cfg.isEscapeNonAscii();
            boolean escapeSurrogates = cfg.isEscapeSurrogates();
            boolean useECMA6 = cfg.isUseECMA6();
            // shouldn't use eval() with full JSON id code points.
            boolean ckForce = ! cfg.isFullJSONIdentifierCodePoints();
            if ( cfg.isUnEscapeWherePossible() ){
                strValue = unEscape(strValue);
            }
            Matcher passThroughMatcher = null;
            Matcher jsEscMatcher = null;
            Matcher codePointMatcher = null;
            if ( strValue.indexOf('\\') >= 0 ){
                // only create escape matchers if there are escapes.
                boolean forceString = true;
                Pattern escapePassThroughPat = getEscapePassThroughPattern(cfg, forceString);
                passThroughMatcher = escapePassThroughPat.matcher(strValue);
                jsEscMatcher = JAVASCRIPT_ESC_PAT.matcher(strValue);
                codePointMatcher = CODE_POINT_PAT.matcher(strValue);
            }
            int i = 0;
            int len = strValue.length();
            while ( i < len ){
                int codePoint = strValue.codePointAt(i);
                int charCount = Character.charCount(codePoint);
                char char0 = strValue.charAt(i);
                char char1 = charCount > 1 ? strValue.charAt(i+1) : 0;
                boolean notDone = true;
                if ( codePoint == '\\' ){
                    // check for escapes.
                    if ( passThroughMatcher.find(i) && passThroughMatcher.start() == i ){
                        // pass it through unchanged.
                        String esc = passThroughMatcher.group(1);
                        json.write(esc);
                        i += esc.length() - 1;
                        notDone = false;
                    }else if ( jsEscMatcher.find(i) && jsEscMatcher.start() == i ){
                        // Hex and octal escapes are not permitted for JSON.
                        // Single character escapes are passed through above except
                        // \v and \' which are not valid in JSON which are handled here.
                        String esc = jsEscMatcher.group(1);
                        codePoint = char0 = getEscapeChar(esc);
                        i += esc.length() - 1;
                    }else if ( codePointMatcher.find(i) && codePointMatcher.start() == i ){
                        // only get here if it wasn't passed through => useECMA6 is false
                        // convert it to an inline codepoint or other escape as needed.
                        codePoint = Integer.parseInt(codePointMatcher.group(2),16);
                        if ( codePoint > 0xFFFF ){
                            charCount = 2;
                            StringBuilder t = new StringBuilder();
                            t.appendCodePoint(codePoint);
                            char0 = t.charAt(0);
                            char1 = t.charAt(1);
                        }
                        i += codePointMatcher.group(1).length() - charCount;
                    }
                }
                if ( notDone && codePoint <= '\\' ){
                    String esc = getEscape((char)codePoint);
                    if ( esc != null ){
                        // escapes required by the JSON standard.
                        json.write(esc);
                        notDone = false;
                    }
                }
                if ( notDone ){
                    // check if it needs to be escaped.
                    boolean doEscape = (escapeNonAscii && codePoint > 127)
                            || (escapeSurrogates && charCount > 1)
                            || codePoint < 0x20                     // JSON standard.
                            || ! Character.isDefined(codePoint)
                            || (ckForce && FORCE_ESCAPE_PAT.matcher(strValue.substring(i, i+charCount)).find());
                    if ( doEscape ){
                        // escape it.
                        if ( useECMA6 && (codePoint < 0x10 || codePoint > 0xFFFF) ){
                            // only very low or very high code points see an advantage.
                            json.write(String.format(CODE_POINT_FMT, codePoint));
                        }else{
                            // normal escape.
                            json.write(String.format(CODE_UNIT_FMT, (int)char0));
                            if ( charCount > 1 ){
                                json.write(String.format(CODE_UNIT_FMT, (int)char1));
                            }
                        }
                    }else{
                        // Pass it through -- usual case.
                        json.write(char0);
                        if ( charCount > 1 ){
                            json.write(char1);
                        }
                    }
                }
                i += charCount;
            }
            json.write('"');
        }
    }

    /**
     * Get the property name with escaping options applied as needed
     * and validate the property name.
     *
     * @param key The map/bundle key to become the property name.
     * @param cfg The config object with the flags.
     * @param propertyNames The set of property names.  Used to detect duplicate property names.
     * @return the escaped validated property name.
     */
    private static String getPropertyName( Object key, JSONConfig cfg, Set<String> propertyNames )
    {
        String propertyName = key == null ? null : key.toString();

        if ( propertyName == null || propertyName.length() == 0 ){
            throw new BadPropertyNameException(propertyName, cfg);
        }

        /*
         * NOTE: I used to have unescape where possible here but after thinking
         * it through, I realized that it can unescape something that needed to
         * be Unicode escaped making a valid property name into an invalid one.
         */

        // handle escaping options.
        propertyName = escapeNonAscii(propertyName, cfg);
        propertyName = escapeSurrogates(propertyName, cfg);
        propertyName = escapeBadIdentifierCodePoints(propertyName, cfg);

        // handle validation.
        if ( cfg.isValidatePropertyNames() ){
            if ( propertyNames.contains(propertyName) ){
                // very unlikely.  two key objects that are not equal would
                // have to produce identical toString() results.
                throw new DuplicatePropertyNameException(propertyName, cfg);
            }
            checkValidJavascriptPropertyName(propertyName, cfg);
            propertyNames.add(propertyName);
        }

        return propertyName;
    }

    /**
     * Escape bad identifier code points if the config object requires it.
     *
     * @param propertyName the name to escape.
     * @param cfg The config object.
     * @return the escaped property name.
     */
    private static String escapeBadIdentifierCodePoints( String propertyName, JSONConfig cfg )
    {
        if ( ! cfg.isEscapeBadIdentifierCodePoints() || ! hasBadIdentifierCodePoints(propertyName, cfg) ){
            return propertyName;
        }

        StringBuilder buf = new StringBuilder();
        int i = 0;
        int len = propertyName.length();
        boolean useECMA6 = cfg.isUseECMA6();
        boolean isFullJSONIdentifierCodePoints = cfg.isFullJSONIdentifierCodePoints();
        Matcher passThroughMatcher = null;
        Matcher jsEscMatcher = null;
        Matcher codePointMatcher = null;
        if ( propertyName.indexOf('\\') >= 0 ){
            // only create escape matchers if there are escapes.
            boolean forceString = false;
            Pattern escapePassThroughPat = getEscapePassThroughPattern(cfg, forceString);
            passThroughMatcher = escapePassThroughPat.matcher(propertyName);
            jsEscMatcher = JAVASCRIPT_ESC_PAT.matcher(propertyName);
            codePointMatcher = CODE_POINT_PAT.matcher(propertyName);
        }

        while ( i < len ){
            int codePoint = propertyName.codePointAt(i);
            int charCount = Character.charCount(codePoint);
            int char0 = propertyName.charAt(i);
            int char1 = charCount > 1 ? propertyName.charAt(i+1) : 0;
            boolean notDone = true;
            if ( codePoint == '\\' ){
                // check for escapes to pass through.
                if ( passThroughMatcher.find(i) && passThroughMatcher.start() == i ){
                    // It's a valid escape.  Pass it through.
                    String esc = passThroughMatcher.group(1);
                    buf.append(esc);
                    i += esc.length() - 1;
                    notDone = false;
                }else if ( jsEscMatcher.find(i) && jsEscMatcher.start() == i ){
                    // also fix bad escapes.
                    String esc = jsEscMatcher.group(1);
                    codePoint = char0 = getEscapeChar(esc);
                    i += esc.length() - 1;
                }else if ( codePointMatcher.find(i) && codePointMatcher.start() == i ){
                    // only get here if it wasn't passed through.
                    codePoint = Integer.parseInt(codePointMatcher.group(2),16);
                    if ( codePoint > 0xFFFF ){
                        charCount = 2;
                        StringBuilder t = new StringBuilder();
                        t.appendCodePoint(codePoint);
                        char0 = t.charAt(0);
                        char1 = t.charAt(1);
                    }
                    i += codePointMatcher.group(1).length() - charCount;
                }
            }
            if ( notDone && isFullJSONIdentifierCodePoints && codePoint <= '\\' ){
                String esc = getEscape((char)codePoint);
                if ( esc != null ){
                    // escapes required by the JSON standard.
                    buf.append(esc);
                    notDone = false;
                }
            }
            if ( notDone ){
                // escapes should be handled.  if not, then it's a bad escape.
                if ( i == 0 && isValidIdentifierStart(codePoint, cfg) ){
                    buf.appendCodePoint(codePoint);
                }else if ( i > 0 && isValidIdentifierPart(codePoint, cfg) ){
                    buf.appendCodePoint(codePoint);
                }else{
                    // Bad code point for an identifier.
                    if ( useECMA6 && (codePoint < 0x10 || codePoint > 0xFFFF) ){
                        // Use ECMAScript 6 code point escape.
                        // only very low or very high code points see an advantage.
                        buf.append(String.format(CODE_POINT_FMT, codePoint));
                    }else{
                        // Use normal escape.
                        buf.append(String.format(CODE_UNIT_FMT, char0));
                        if ( charCount > 1 ){
                            buf.append(String.format(CODE_UNIT_FMT, char1));
                        }
                    }
                }
            }
            i += charCount;
        }

        return buf.toString();
    }

    /**
     * Return true of if the given input contains bad identifier code points.
     *
     * @param propertyName the input string.
     * @return true if the input string contains bad identifier code points. Otherwise false.
     */
    private static boolean hasBadIdentifierCodePoints( String propertyName, JSONConfig cfg )
    {
        int i = 0;
        int len = propertyName.length();
        Matcher passThroughMatcher = null;
        if ( propertyName.indexOf('\\') >= 0 ){
            // only create matcher if there are escapes.
            boolean forceString = false;
            Pattern escapePassThroughPat = getEscapePassThroughPattern(cfg, forceString);
            passThroughMatcher = escapePassThroughPat.matcher(propertyName);
        }

        while ( i < len ){
            int codePoint = propertyName.codePointAt(i);
            int charCount = Character.charCount(codePoint);
            if ( codePoint == '\\' ){
                // check for escapes to pass through.
                if ( passThroughMatcher.find(i) && passThroughMatcher.start() == i ){
                    // It's a valid escape.  Pass it through.
                    String esc = passThroughMatcher.group(1);
                    i += esc.length();
                }else{
                    // bad escape.
                    return true;
                }
            }else if ( i == 0 && isValidIdentifierStart(codePoint, cfg) ){
                i += charCount;
            }else if ( i > 0 && isValidIdentifierPart(codePoint, cfg) ){
                i += charCount;
            }else{
                // Bad code point for an identifier.
                return true;
            }
        }
        return false;
    }

    /**
     * Get the escape pass through pattern for identifiers or strings.
     *
     * @param cfg A configuration object to determine which pattern to use.
     * @param forceString If true, then force a String/JSON pattern which allows more escapes.
     * @return The escape pass through pattern.
     */
    static Pattern getEscapePassThroughPattern( JSONConfig cfg, boolean forceString )
    {
        Pattern escapePassThroughPat;

        if ( forceString || cfg.isFullJSONIdentifierCodePoints() ){
            // JSON standard allows most string escapes in identifiers.
            escapePassThroughPat = cfg.isUseECMA6() ? JSON6_ESCAPE_PASS_THROUGH_PAT
                                                    : JSON5_ESCAPE_PASS_THROUGH_PAT;
        }else{
            // ECMAScript only allows Unicode escapes in identifiers.
            escapePassThroughPat = cfg.isUseECMA6() ? ECMA6_ESCAPE_PASS_THROUGH_PAT
                                                    : ECMA5_ESCAPE_PASS_THROUGH_PAT;
        }

        return escapePassThroughPat;
    }

    /**
     * Return true if the input looks like a valid JSON number.
     *
     * @param numericString the string.
     * @return true if the string can be treated as a number in JSON.
     */
    private static boolean isValidJSONNumber( String numericString )
    {
        return JSON_NUMBER_PAT.matcher(numericString).matches() && ! OCTAL_NUMBER_PAT.matcher(numericString).matches();
    }

    /**
     * Return true of if the given input contains UTF-16 surrogates.
     *
     * @param str the input string.
     * @return true if the input string contains UTF-16 surrogates. Otherwise false.
     */
    private static boolean hasSurrogates( String str )
    {
        for ( int i = 0, len = str.length(); i < len; i++ ){
            if ( isSurrogate(str.charAt(i)) ){
                return true;
            }
        }
        return false;
    }

    /**
     * Return true if the given character is a UTF-16 surrogate.
     * <p>
     * Replacement since this method wasn't in the JRE until JDK 7.
     *
     * @param ch the char to test.
     * @return true if ch is a surrogate.
     */
    static boolean isSurrogate( char ch )
    {
        return ch >= Character.MIN_SURROGATE && ch < (1 + Character.MAX_SURROGATE);
    }

    /**
     * Escape surrogate pairs.
     *
     * @param str The input string.
     * @param cfg the config object for flags.
     * @return The escaped string.
     */
    private static String escapeSurrogates( String str, JSONConfig cfg )
    {
        if ( ! cfg.isEscapeSurrogates() || ! hasSurrogates(str) ){
            return str;
        }

        StringBuilder buf = new StringBuilder();
        int i = 0;
        int len = str.length();
        boolean useECMA6 = cfg.isUseECMA6();
        while ( i < len ){
            int codePoint = str.codePointAt(i);
            int charCount = Character.charCount(codePoint);
            if ( charCount > 1 ){
                if ( useECMA6 ){
                    buf.append(String.format(CODE_POINT_FMT, codePoint));
                }else{
                    buf.append(String.format(CODE_UNIT_FMT, (int)str.charAt(i)));
                    buf.append(String.format(CODE_UNIT_FMT, (int)str.charAt(i+1)));
                }
            }else{
                buf.appendCodePoint(codePoint);
            }
            i += charCount;
        }
        return buf.toString();
    }

    /**
     * Escape non-ascii if the config object requires it.
     *
     * @param str The input string.
     * @param cfg The config object for flags.
     * @return The escaped string.
     */
    private static String escapeNonAscii( String str, JSONConfig cfg )
    {
        if ( ! cfg.isEscapeNonAscii() || ! hasNonAscii(str) ){
            return str;
        }

        StringBuilder buf = new StringBuilder();
        int i = 0;
        int len = str.length();
        boolean useECMA6 = cfg.isUseECMA6();
        while ( i < len ){
            int codePoint = str.codePointAt(i);
            int charCount = Character.charCount(codePoint);
            if ( codePoint > 127 ){
                if ( useECMA6 && codePoint > 0xFFFF ){
                    buf.append(String.format(CODE_POINT_FMT, codePoint));
                }else{
                    buf.append(String.format(CODE_UNIT_FMT, (int)str.charAt(i)));
                    if ( charCount > 1 ){
                        buf.append(String.format(CODE_UNIT_FMT, (int)str.charAt(i+1)));
                    }
                }
            }else{
                buf.appendCodePoint(codePoint);
            }
            i += charCount;
        }
        return buf.toString();
    }

    /**
     * Return true of if the given input contains non-ASCII characters.
     *
     * @param str the input string.
     * @return true if the input string contains non-ASCII characters. Otherwise false.
     */
    private static boolean hasNonAscii( String str )
    {
        for ( int i = 0, len = str.length(); i < len; i++ ){
            if ( str.charAt(i) > 127 ){
                return true;
            }
        }
        return false;
    }

    /**
     * Undo escapes in input strings before formatting a string. This will get
     * rid of octal escapes and hex escapes and any unnecessary escapes. If the
     * characters still need to be escaped, then they will be re-escaped by the
     * caller.
     *
     * @param strValue Input string.
     * @return Unescaped string.
     */
    static String unEscape( String strValue )
    {
        if ( strValue.indexOf('\\') < 0 ){
            // nothing to do.
            return strValue;
        }

        Matcher jsEscMatcher = JAVASCRIPT_ESC_PAT.matcher(strValue);
        Matcher codeUnitMatcher = CODE_UNIT_PAT.matcher(strValue);
        Matcher codePointMatcher = CODE_POINT_PAT.matcher(strValue);
        StringBuilder buf = new StringBuilder();
        int i = 0;
        int len = strValue.length();
        while ( i < len ){
            int codePoint = strValue.codePointAt(i);
            int charCount = Character.charCount(codePoint);
            if ( codePoint == '\\' ){
                // check for escapes.
                if ( jsEscMatcher.find(i) && jsEscMatcher.start() == i ){
                    String esc = jsEscMatcher.group(1);
                    buf.append(getEscapeChar(esc));
                    i += esc.length() - 1;
                }else if ( codeUnitMatcher.find(i) && codeUnitMatcher.start() == i ){
                    buf.append((char)Integer.parseInt(codeUnitMatcher.group(2),16));
                    i += codeUnitMatcher.group(1).length() - 1;
                }else if ( codePointMatcher.find(i) && codePointMatcher.start() == i ){
                    buf.appendCodePoint(Integer.parseInt(codePointMatcher.group(2),16));
                    i += codePointMatcher.group(1).length() - 1;
                }else{
                    // have '\' but nothing looks like a valid escape, just pass it through.
                    buf.appendCodePoint(codePoint);
                }
            }else{
                // not an escape.
                buf.appendCodePoint(codePoint);
            }
            i += charCount;
        }
        return buf.toString();
    }

    /**
     * Take a string containing a Javascript character escape and return its
     * char value.
     *
     * @param esc A string containing a Javascript hex, octal or character escape.
     * @return The char represented by the given escape.
     */
    private static char getEscapeChar( String esc )
    {
        char result;

        char c = esc.charAt(1);
        if ( c == 'x' ){
            result = (char)Integer.parseInt(esc.substring(2), 16); // hex escape
        }else if ( Character.isDigit(c) ){
            result = (char)Integer.parseInt(esc.substring(1), 8);  // octal escape
        }else{
            result = JAVASCRIPT_ESC_MAP.get(esc);                  // other character escape
        }
        return result;
    }

    /**
     * Return the JSON character escape for the given char or null if there isn't one.
     *
     * @param c The char to be escaped.
     * @return The escape if there is one.
     */
    static String getEscape( char c )
    {
        return JSON_ESC_MAP.get(c);
    }
    
    /**
     * Get the chars that the JSON standard requires to be escaped.
     * @return the chars that the JSON standard requires to be escaped.
     */
    static Set<Character> getJsonEscapeChars()
    {
        // TreeSet sorts it.
        return new TreeSet<>(JSON_ESC_MAP.keySet());
    }

    /**
     * Return the resource bundle for this package.
     *
     * @param locale A locale to use.
     * @return The resource bundle.
     */
    static ResourceBundle getBundle( Locale locale )
    {
        String bundleName = JSONUtil.class.getPackage().getName() + ".JSON";
        return ResourceBundle.getBundle(bundleName, locale);
    }

    /**
     * Get the list of reserved words.
     *
     * @return the set of reserved words.
     */
    public static Set<String> getJavascriptReservedWords()
    {
        // sorts them and preserves the original Set.
        return new TreeSet<String>(RESERVED_WORDS);
    }

    /**
     * Check if the given string is a reserved word.
     *
     * @param name The name to check.
     * @return true if the name is a reserved word.
     */
    public static boolean isReservedWord( String name )
    {
        return RESERVED_WORDS.contains(name);
    }

    /**
     * Return true if the codePoint is a valid code point to start an
     * identifier.
     *
     * @param codePoint The code point.
     * @param cfg config object used for the ECMA 6 flag.
     * @return true if it's a valid code point to start an identifier.
     */
    static boolean isValidIdentifierStart( int codePoint, JSONConfig cfg )
    {
        if ( cfg.isFullJSONIdentifierCodePoints() ){
            return codePoint >= ' '
                   && Character.isDefined(codePoint)
                   && ! (codePoint <= '\\' && JSON_ESC_MAP.containsKey((char)codePoint));
        }else{
            return codePoint == '_' || codePoint == '$' ||
                    (cfg.isUseECMA6() ? Character.isUnicodeIdentifierStart(codePoint)
                                      : Character.isLetter(codePoint));
        }
    }

    /**
     * Return true if the codePoint is a valid code point for part of an
     * identifier but not necessarily the start of an identifier.
     *
     * @param codePoint The code point.
     * @param cfg config object used for the ECMA 6 flag.
     * @return true if the codePoint is a valid code point for part of an
     *         identifier but not the start of an identifier.
     */
    static boolean isValidIdentifierPart( int codePoint, JSONConfig cfg )
    {
        if ( cfg.isFullJSONIdentifierCodePoints() ){
            return codePoint >= ' '
                   && Character.isDefined(codePoint)
                   && ! (codePoint <= '\\' && JSON_ESC_MAP.containsKey((char)codePoint));
        }else{
            return cfg.isUseECMA6() ? Character.isUnicodeIdentifierPart(codePoint)
                                    : (isValidIdentifierStart(codePoint, cfg) ||
                                       Character.isDigit(codePoint) ||
                        ((((1 << Character.NON_SPACING_MARK) | (1 << Character.COMBINING_SPACING_MARK) |
                        (1 << Character.CONNECTOR_PUNCTUATION) ) >> Character.getType(codePoint)) & 1) != 0 ||
                        codePoint == 0x200C || codePoint == 0x200D);
        }
    }

    /**
     * Checks if the input string represents a valid Javascript property name.
     *
     * @param propertyName A Javascript property name to check.
     * @param cfg A JSONConfig to use for locale and identifier options.  If null, defaults will be used.
     * @throws BadPropertyNameException If the propertyName is not a valid Javascript property name.
     */
    public static void checkValidJavascriptPropertyName( String propertyName, JSONConfig cfg ) throws BadPropertyNameException
    {
        JSONConfig jcfg = cfg != null ? cfg : new JSONConfig();
        Pattern validationPat = getPropertyNameValidationPattern(jcfg);

        if ( propertyName == null ||
                (isReservedWord(propertyName) && !jcfg.isAllowReservedWordsInIdentifiers()) ||
                ! validationPat.matcher(propertyName).matches() ){
            throw new BadPropertyNameException(propertyName, jcfg);
        }
    }

    /**
     * Checks if the input string represents a valid Javascript property name.
     *
     * @param propertyName A Javascript property name to check.
     * @throws BadPropertyNameException If the propertyName is not a valid Javascript property name.
     */
    public static void checkValidJavascriptPropertyName( String propertyName ) throws BadPropertyNameException
    {
        checkValidJavascriptPropertyName(propertyName, null);
    }

    /**
     * Get the appropriate validation pattern given the config flags.
     *
     * @param cfg A JSONConfig to use to decide which validation pattern to use.
     * @return A Pattern used for validating property names.
     */
    private static Pattern getPropertyNameValidationPattern( JSONConfig cfg )
    {
        Pattern validationPat;

        if ( cfg.isFullJSONIdentifierCodePoints() ){
            // allows a lot of characters not allowed in ECMAScript identifiers.
            validationPat = cfg.isUseECMA6() ? VALID_JSON6_PROPERTY_NAME_PAT : VALID_JSON5_PROPERTY_NAME_PAT;
        }else{
            // requires ECMAScript compliant identifiers.
            validationPat = cfg.isUseECMA6() ? VALID_ECMA6_PROPERTY_NAME_PAT : VALID_ECMA5_PROPERTY_NAME_PAT;
        }

        return validationPat;
    }

    /**
     * Constructor is private because this class should never be instantiated.
     */
    private JSONUtil()
    {
    }
}<|MERGE_RESOLUTION|>--- conflicted
+++ resolved
@@ -337,21 +337,7 @@
      * Initialize JSON_ESC_MAP && JAVASCRIPT_ESC_MAP.
      */
     static {
-<<<<<<< HEAD
-        Map<String,Character> map = new HashMap<String,Character>();
-        map.put("\\\"", '"');
-        map.put("\\'", '\'');
-        map.put("\\/", '/');
-        map.put("\\b", '\b');
-        map.put("\\f", '\f');
-        map.put("\\n", '\n');
-        map.put("\\r", '\r');
-        map.put("\\t", '\t');
-        map.put("\\v", (char)0xB);
-        map.put("\\\\", '\\');
-        JAVASCRIPT_ESC_MAP = new HashMap<String,Character>(map);
-=======
-        Map<Character,String> jsonMap = new HashMap<>();
+        Map<Character,String> jsonMap = new HashMap<Character,String>();
         jsonMap.put('"', "\\\"");
         jsonMap.put('/', "\\/");
         jsonMap.put('\b', "\\b");
@@ -360,17 +346,16 @@
         jsonMap.put('\r', "\\r");
         jsonMap.put('\t', "\\t");
         jsonMap.put('\\', "\\\\");
-        JSON_ESC_MAP = new HashMap<>(jsonMap);
-
-        Map<String,Character> jsMap = new HashMap<>();
+        JSON_ESC_MAP = new HashMap<Character,String>(jsonMap);
+
+        Map<String,Character> jsMap = new HashMap<String,Character>();
         for ( Entry<Character,String> entry : JSON_ESC_MAP.entrySet() ){
             jsMap.put(entry.getValue(), entry.getKey());
         }
         // these two are valid in Javascript but not JSON.
         jsMap.put("\\'", '\'');
         jsMap.put("\\v", (char)0xB);
-        JAVASCRIPT_ESC_MAP = new HashMap<>(jsMap);
->>>>>>> 5a744cea
+        JAVASCRIPT_ESC_MAP = new HashMap<String,Character>(jsMap);
     }
 
     /**
@@ -1215,7 +1200,7 @@
     static Set<Character> getJsonEscapeChars()
     {
         // TreeSet sorts it.
-        return new TreeSet<>(JSON_ESC_MAP.keySet());
+        return new TreeSet<Character>(JSON_ESC_MAP.keySet());
     }
 
     /**
