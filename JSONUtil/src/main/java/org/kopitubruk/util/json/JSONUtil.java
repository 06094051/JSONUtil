--- conflicted
+++ resolved
@@ -22,18 +22,12 @@
 import java.math.BigInteger;
 import java.text.FieldPosition;
 import java.text.NumberFormat;
-import java.util.ArrayList;
 import java.util.Arrays;
 import java.util.Collection;
 import java.util.Date;
 import java.util.Enumeration;
 import java.util.HashSet;
-<<<<<<< HEAD
-import java.util.LinkedHashSet;
-import java.util.List;
-=======
 import java.util.LinkedHashMap;
->>>>>>> 9ae492e7
 import java.util.Locale;
 import java.util.Map;
 import java.util.Map.Entry;
@@ -446,51 +440,7 @@
                 if ( didStart ){
                     json.write(',');
                 }else{
-<<<<<<< HEAD
-                    bundle = (ResourceBundle)propertyValue;
-                    keys = enumerationToSet(bundle.getKeys());
-                }
-
-                boolean quoteIdentifier = cfg.isQuoteIdentifier();
-                if ( cfg.isValidatePropertyNames() ){
-                    propertyNames = new HashSet<String>(keys.size());
-                }
-
-                // make a Javascript object with the keys as the property names.
-                json.write('{');
-                boolean havePadding = cfg.getIndentPadding() != null;
-                IndentPadding.incPadding(cfg);
-
-                boolean didStart = false;
-                for ( Object key : keys ){
-                    if ( didStart ){
-                        json.write(',');
-                    }else{
-                        didStart = true;
-                    }
-                    IndentPadding.writePadding(cfg, json);
-
-                    // apply any escapes and do validation as per the config flags.
-                    String propertyName = getPropertyName(key, cfg, propertyNames);
-                    boolean doQuote = quoteIdentifier ||
-                                        isReservedWord(propertyName) ||
-                                        hasSurrogates(propertyName);
-                    if ( doQuote ){
-                        json.write('"');
-                    }
-                    json.write(propertyName);
-                    if ( doQuote ){
-                        json.write('"');
-                    }
-                    json.write(':');
-                    Object value = isMap ? map.get(key) : bundle.getObject((String)key);
-                    boolean extraIndent = havePadding && isRecursible(value);
-                    IndentPadding.incPadding(cfg, json, extraIndent);
-                    appendPropertyValue(value, json, cfg);                    // recurse on the value.
-                    IndentPadding.incPadding(cfg, json, extraIndent);
-=======
                     didStart = true;
->>>>>>> 9ae492e7
                 }
                 IndentPadding.appendPadding(cfg, json);
                 appendPropertyName(propertyName, json, quoteIdentifier);
@@ -534,7 +484,9 @@
             // make it a map so that code can use an EntrySet.
             ResourceBundle bundle = (ResourceBundle)mapData;
             Map<Object,Object> result = new LinkedHashMap<Object,Object>();
-            for ( String key : bundle.keySet() ){
+            Enumeration<String> enr = bundle.getKeys();
+            while ( enr.hasMoreElements() ){
+                String key = enr.nextElement();
                 result.put(key, bundle.getObject(key));
             }
             return new LinkedHashMap<Object,Object>(result);
@@ -565,23 +517,6 @@
             json.write('"');
         }
         json.write(':');
-    }
-
-    /**
-     * This converts an enumeration to a set.
-     * <p>
-     * Java5 can't get a key set from a resource bundle.  
-     *
-     * @param enr the enumeration.
-     * @return the set.
-     */
-    private static Set<String> enumerationToSet( Enumeration<String> enr )
-    {
-        List<String> result = new ArrayList<String>();
-        while ( enr.hasMoreElements() ){
-            result.add(enr.nextElement());
-        }
-        return new LinkedHashSet<String>(result);
     }
 
     /**
